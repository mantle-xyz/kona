--- conflicted
+++ resolved
@@ -22,7 +22,6 @@
   "crates/utilities/*",
   "examples/*",
 ]
-<<<<<<< HEAD
 default-members = [
   "bin/host",
   "bin/client",
@@ -30,9 +29,6 @@
   "bin/supervisor",
   "bin/rollup",
 ]
-=======
-default-members = ["bin/host", "bin/client", "bin/node"]
->>>>>>> 2938087b
 
 [workspace.metadata.cargo-udeps.ignore]
 normal = ["rustls-platform-verifier"]
@@ -128,7 +124,6 @@
 kona-macros = { path = "crates/utilities/macros", version = "0.1.2", default-features = false }
 
 # Alloy
-<<<<<<< HEAD
 alloy-rlp = { version = "0.3.12", default-features = false }
 alloy-trie = { version = "0.9.1", default-features = false }
 alloy-eips = { version = "1.0.38", default-features = false }
@@ -154,61 +149,24 @@
 alloy-network-primitives = { version = "1.0.38", default-features = false }
 
 # OP Alloy
-op-alloy-network = { version = "0.20.0", default-features = false }
-op-alloy-provider = { version = "0.20.0", default-features = false }
+op-alloy-network = { git = "https://github.com/mantle-xyz/op-alloy", branch = "v210", default-features = false }
+op-alloy-provider = { git = "https://github.com/mantle-xyz/op-alloy", branch = "v210", default-features = false }
 alloy-op-hardforks = { version = "0.3.5", default-features = false }
-op-alloy-consensus = { version = "0.20.0", default-features = false }
-op-alloy-rpc-types = { version = "0.20.0", default-features = false }
-op-alloy-rpc-jsonrpsee = { version = "0.20.0", default-features = false }
-op-alloy-rpc-types-engine = { version = "0.20.0", default-features = false }
+op-alloy-consensus = { git = "https://github.com/mantle-xyz/op-alloy", branch = "v210", default-features = false }
+op-alloy-rpc-types = { git = "https://github.com/mantle-xyz/op-alloy", branch = "v210", default-features = false }
+op-alloy-rpc-jsonrpsee = { git = "https://github.com/mantle-xyz/op-alloy", branch = "v210", default-features = false }
+op-alloy-rpc-types-engine = { git = "https://github.com/mantle-xyz/op-alloy", branch = "v210", default-features = false }
 
 # Execution
-revm = { version = "29.0.1", default-features = false }
-op-revm = { version = "10.1.0", default-features = false }
-alloy-evm = { version = "0.21.0", default-features = false }
-alloy-op-evm = { version = "0.21.0", default-features = false }
+revm = { git = "https://github.com/mantle-xyz/revm", branch = "fusaka", default-features = false }
+op-revm = { git = "https://github.com/mantle-xyz/revm", branch = "fusaka", default-features = false }
+alloy-evm = { git = "https://github.com/mantle-xyz/evm", branch = "fusaka", default-features = false }
+alloy-op-evm = { git = "https://github.com/mantle-xyz/evm", branch = "fusaka", default-features = false }
 
 # Reth (pinned to v1.6.0 for kona-supervisor-storage)
 reth-db-api = { git = "https://github.com/paradigmxyz/reth", tag = "v1.6.0" }
 reth-db = { git = "https://github.com/paradigmxyz/reth", tag = "v1.6.0" }
 reth-codecs = { git = "https://github.com/paradigmxyz/reth", tag = "v1.6.0" }
-=======
-alloy-rlp = { version = "0.3.11", default-features = false }
-alloy-trie = { version = "0.8.0", default-features = false }
-alloy-chains = { version = "0.2", default-features = false }
-alloy-eips = { version = "0.15", default-features = false }
-alloy-serde = { version = "0.15", default-features = false }
-alloy-network = { version = "0.15", default-features = false }
-alloy-provider = { version = "0.15", default-features = false }
-alloy-sol-types = { version = "1.0.0", default-features = false }
-alloy-consensus = { version = "0.15", default-features = false }
-alloy-transport = { version = "0.15", default-features = false }
-alloy-rpc-types = { version = "0.15", default-features = false }
-alloy-rpc-client = { version = "0.15", default-features = false }
-alloy-primitives = { version = "1.0.0", default-features = false }
-alloy-node-bindings = { version = "0.15", default-features = false }
-alloy-rpc-types-eth = { version = "0.15", default-features = false }
-alloy-transport-http = { version = "0.15", default-features = false }
-alloy-rpc-types-engine = { version = "0.15", default-features = false }
-alloy-rpc-types-beacon = { version = "0.15", default-features = false }
-alloy-network-primitives = { version = "0.15", default-features = false }
-alloy-hardforks = { version = "0.2.0", default-features = false }
-
-# OP Alloy
-op-alloy-network = { git = "https://github.com/mantle-xyz/op-alloy", tag = "v2.0.0", default-features = false }
-op-alloy-provider = { git = "https://github.com/mantle-xyz/op-alloy", tag = "v2.0.0", default-features = false }
-op-alloy-consensus = { git = "https://github.com/mantle-xyz/op-alloy", tag = "v2.0.0", default-features = false }
-op-alloy-rpc-types = { git = "https://github.com/mantle-xyz/op-alloy", tag = "v2.0.0", default-features = false }
-op-alloy-rpc-jsonrpsee = { git = "https://github.com/mantle-xyz/op-alloy", tag = "v2.0.0", default-features = false }
-op-alloy-rpc-types-engine = { git = "https://github.com/mantle-xyz/op-alloy", tag = "v2.0.0", default-features = false }
-alloy-op-hardforks = { version = "=0.2.12", default-features = false }
-
-# Execution
-revm = { git = "https://github.com/mantle-xyz/revm", tag = "v2.0.0", default-features = false }
-op-revm = { git = "https://github.com/mantle-xyz/revm", tag = "v2.0.0", default-features = false }
-alloy-evm = { git = "https://github.com/mantle-xyz/evm", tag = "v2.0.0", default-features = false }
-alloy-op-evm = { git = "https://github.com/mantle-xyz/evm", tag = "v2.0.0", default-features = false }
->>>>>>> 2938087b
 
 # General
 notify = "6.1"
@@ -269,15 +227,10 @@
 snap = "1.1.1"
 discv5 = "0.9.1"
 libp2p = "0.56.0"
-<<<<<<< HEAD
 libp2p-stream = "0.4.0-alpha"
 libp2p-identity = "0.2.11"
 openssl = "0.10.73"
 ipnet = "2.11.0"
-=======
-libp2p-identity = "0.2.10"
-openssl = "0.10.72"
->>>>>>> 2938087b
 
 # Tracing
 tracing-loki = "0.2.6"
