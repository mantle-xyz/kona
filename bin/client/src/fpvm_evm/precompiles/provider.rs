--- conflicted
+++ resolved
@@ -124,11 +124,7 @@
         let output = if let Some(accelerated) = self.accelerated_precompiles.get(address) {
             (accelerated)(&input, gas_limit, &self.hint_writer, &self.oracle_reader)
         } else if let Some(precompile) = self.inner.precompiles.get(address) {
-<<<<<<< HEAD
             precompile.execute(&input, gas_limit)
-=======
-            (*precompile)(&input, gas_limit)
->>>>>>> 2938087b
         } else {
             return Ok(None);
         };
