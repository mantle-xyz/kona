//! Implements the rollup client rpc endpoints. These endpoints serve data about the rollup state.
//!
//! Implemented in the op-node in <https://github.com/ethereum-optimism/optimism/blob/174e55f0a1e73b49b80a561fd3fedd4fea5770c6/op-service/sources/rollupclient.go#L16>

use alloy_eips::BlockNumberOrTag;
use async_trait::async_trait;
use jsonrpsee::{
    core::RpcResult,
    types::{ErrorCode, ErrorObject},
};
use kona_engine::{EngineQueries, EngineQuerySender, EngineState};
use kona_genesis::RollupConfig;
use kona_protocol::SyncStatus;

use crate::{
    L1State, L1WatcherQueries, OutputResponse, RollupNodeApiServer, SafeHeadResponse,
    l1_watcher::L1WatcherQuerySender,
};

/// RollupRpc
///
/// This is a server implementation of [`crate::RollupNodeApiServer`].
#[derive(Debug)]
pub struct RollupRpc {
    /// The channel to send [`kona_engine::EngineQueries`]s.
    pub engine_sender: EngineQuerySender,
    /// The channel to send [`crate::L1WatcherQueries`]s.
    pub l1_watcher_sender: L1WatcherQuerySender,
}

impl RollupRpc {
    /// The identifier for the Metric that tracks rollup RPC calls.
    pub const RPC_IDENT: &'static str = "rollup_rpc";

    /// Constructs a new [`RollupRpc`] given a sender channel.
    pub const fn new(
        engine_sender: EngineQuerySender,
        l1_watcher_sender: L1WatcherQuerySender,
    ) -> Self {
        Self { engine_sender, l1_watcher_sender }
    }

    // Important note: we zero-out the fields that can't be derived yet to follow op-node's
    // behaviour.
    fn sync_status_from_actor_queries(
        l1_sync_status: L1State,
        l2_sync_status: EngineState,
    ) -> SyncStatus {
        SyncStatus {
            current_l1: l1_sync_status.current_l1.unwrap_or_default(),
            current_l1_finalized: l1_sync_status.current_l1_finalized.unwrap_or_default(),
            head_l1: l1_sync_status.head_l1.unwrap_or_default(),
            safe_l1: l1_sync_status.safe_l1.unwrap_or_default(),
            finalized_l1: l1_sync_status.finalized_l1.unwrap_or_default(),
<<<<<<< HEAD
            unsafe_l2: l2_sync_status.sync_state.unsafe_head(),
            cross_unsafe_l2: l2_sync_status.sync_state.cross_unsafe_head(),
            local_safe_l2: l2_sync_status.sync_state.local_safe_head(),
            safe_l2: l2_sync_status.sync_state.safe_head(),
            finalized_l2: l2_sync_status.sync_state.finalized_head(),
=======
            unsafe_l2: l2_sync_status.unsafe_head(),
            safe_l2: l2_sync_status.safe_head(),
            finalized_l2: l2_sync_status.finalized_head(),
            queued_unsafe_l2: Default::default(),
            engine_sync_target: Default::default(),
>>>>>>> 2938087b
        }
    }
}

#[async_trait]
impl RollupNodeApiServer for RollupRpc {
    async fn op_output_at_block(&self, block_num: BlockNumberOrTag) -> RpcResult<OutputResponse> {
<<<<<<< HEAD
        kona_macros::inc!(gauge, Self::RPC_IDENT, "method" => "op_outputAtBlock");
=======
>>>>>>> 2938087b

        let (output_send, output_recv) = tokio::sync::oneshot::channel();
        let (l1_sync_status_send, l1_sync_status_recv) = tokio::sync::oneshot::channel();

        let ((l2_block_info, output_root, l2_sync_status), l1_sync_status) = tokio::try_join!(
            async {
                self.engine_sender
                    .send(EngineQueries::OutputAtBlock { block: block_num, sender: output_send })
                    .await
                    .map_err(|_| ErrorObject::from(ErrorCode::InternalError))?;

                output_recv.await.map_err(|_| ErrorObject::from(ErrorCode::InternalError))
            },
            async {
                self.l1_watcher_sender
                    .send(L1WatcherQueries::L1State(l1_sync_status_send))
                    .await
                    .map_err(|_| ErrorObject::from(ErrorCode::InternalError))?;

                l1_sync_status_recv.await.map_err(|_| ErrorObject::from(ErrorCode::InternalError))
            }
        )?;

        let sync_status = Self::sync_status_from_actor_queries(l1_sync_status, l2_sync_status);

        Ok(OutputResponse::from_v0(output_root, sync_status, l2_block_info))
    }

    /// This RPC endpoint is not supported. It is not necessary to track the safe head for every L1
    /// block post-interop anymore so we can remove this method from the rpc interface.
    async fn op_safe_head_at_l1_block(
        &self,
        _block_num: BlockNumberOrTag,
    ) -> RpcResult<SafeHeadResponse> {
<<<<<<< HEAD
        kona_macros::inc!(gauge, Self::RPC_IDENT, "method" => "op_safeHeadAtL1Block");
=======
>>>>>>> 2938087b
        return Err(ErrorObject::from(ErrorCode::MethodNotFound));
    }

    async fn op_sync_status(&self) -> RpcResult<SyncStatus> {
<<<<<<< HEAD
        kona_macros::inc!(gauge, Self::RPC_IDENT, "method" => "op_syncStatus");

=======
>>>>>>> 2938087b
        let (l1_sync_status_send, l1_sync_status_recv) = tokio::sync::oneshot::channel();
        let (l2_sync_status_send, l2_sync_status_recv) = tokio::sync::oneshot::channel();

        let (l1_sync_status, l2_sync_status) = tokio::try_join!(
            async {
                self.l1_watcher_sender
                    .send(L1WatcherQueries::L1State(l1_sync_status_send))
                    .await
                    .map_err(|_| ErrorObject::from(ErrorCode::InternalError))?;
                l1_sync_status_recv.await.map_err(|_| ErrorObject::from(ErrorCode::InternalError))
            },
            async {
                self.engine_sender
                    .send(EngineQueries::State(l2_sync_status_send))
                    .await
                    .map_err(|_| ErrorObject::from(ErrorCode::InternalError))?;
                l2_sync_status_recv.await.map_err(|_| ErrorObject::from(ErrorCode::InternalError))
            }
        )
        .map_err(|_| ErrorObject::from(ErrorCode::InternalError))?;

        return Ok(Self::sync_status_from_actor_queries(l1_sync_status, l2_sync_status));
    }

    async fn op_rollup_config(&self) -> RpcResult<RollupConfig> {
<<<<<<< HEAD
        kona_macros::inc!(gauge, Self::RPC_IDENT, "method" => "op_rollupConfig");
=======
>>>>>>> 2938087b

        let (rollup_config_send, rollup_config_recv) = tokio::sync::oneshot::channel();
        let Ok(()) = self.engine_sender.send(EngineQueries::Config(rollup_config_send)).await
        else {
            return Err(ErrorObject::from(ErrorCode::InternalError));
        };

        Ok(rollup_config_recv.await.map_err(|_| ErrorObject::from(ErrorCode::InternalError))?)
    }

    async fn op_version(&self) -> RpcResult<String> {
<<<<<<< HEAD
        kona_macros::inc!(gauge, Self::RPC_IDENT, "method" => "op_version");
=======
>>>>>>> 2938087b

        const RPC_VERSION: &str = env!("CARGO_PKG_VERSION");

        return Ok(RPC_VERSION.to_string());
    }
}<|MERGE_RESOLUTION|>--- conflicted
+++ resolved
@@ -52,19 +52,11 @@
             head_l1: l1_sync_status.head_l1.unwrap_or_default(),
             safe_l1: l1_sync_status.safe_l1.unwrap_or_default(),
             finalized_l1: l1_sync_status.finalized_l1.unwrap_or_default(),
-<<<<<<< HEAD
-            unsafe_l2: l2_sync_status.sync_state.unsafe_head(),
-            cross_unsafe_l2: l2_sync_status.sync_state.cross_unsafe_head(),
-            local_safe_l2: l2_sync_status.sync_state.local_safe_head(),
-            safe_l2: l2_sync_status.sync_state.safe_head(),
-            finalized_l2: l2_sync_status.sync_state.finalized_head(),
-=======
             unsafe_l2: l2_sync_status.unsafe_head(),
             safe_l2: l2_sync_status.safe_head(),
             finalized_l2: l2_sync_status.finalized_head(),
             queued_unsafe_l2: Default::default(),
             engine_sync_target: Default::default(),
->>>>>>> 2938087b
         }
     }
 }
@@ -72,10 +64,7 @@
 #[async_trait]
 impl RollupNodeApiServer for RollupRpc {
     async fn op_output_at_block(&self, block_num: BlockNumberOrTag) -> RpcResult<OutputResponse> {
-<<<<<<< HEAD
         kona_macros::inc!(gauge, Self::RPC_IDENT, "method" => "op_outputAtBlock");
-=======
->>>>>>> 2938087b
 
         let (output_send, output_recv) = tokio::sync::oneshot::channel();
         let (l1_sync_status_send, l1_sync_status_recv) = tokio::sync::oneshot::channel();
@@ -110,19 +99,13 @@
         &self,
         _block_num: BlockNumberOrTag,
     ) -> RpcResult<SafeHeadResponse> {
-<<<<<<< HEAD
         kona_macros::inc!(gauge, Self::RPC_IDENT, "method" => "op_safeHeadAtL1Block");
-=======
->>>>>>> 2938087b
         return Err(ErrorObject::from(ErrorCode::MethodNotFound));
     }
 
     async fn op_sync_status(&self) -> RpcResult<SyncStatus> {
-<<<<<<< HEAD
         kona_macros::inc!(gauge, Self::RPC_IDENT, "method" => "op_syncStatus");
 
-=======
->>>>>>> 2938087b
         let (l1_sync_status_send, l1_sync_status_recv) = tokio::sync::oneshot::channel();
         let (l2_sync_status_send, l2_sync_status_recv) = tokio::sync::oneshot::channel();
 
@@ -148,10 +131,7 @@
     }
 
     async fn op_rollup_config(&self) -> RpcResult<RollupConfig> {
-<<<<<<< HEAD
         kona_macros::inc!(gauge, Self::RPC_IDENT, "method" => "op_rollupConfig");
-=======
->>>>>>> 2938087b
 
         let (rollup_config_send, rollup_config_recv) = tokio::sync::oneshot::channel();
         let Ok(()) = self.engine_sender.send(EngineQueries::Config(rollup_config_send)).await
@@ -163,10 +143,7 @@
     }
 
     async fn op_version(&self) -> RpcResult<String> {
-<<<<<<< HEAD
         kona_macros::inc!(gauge, Self::RPC_IDENT, "method" => "op_version");
-=======
->>>>>>> 2938087b
 
         const RPC_VERSION: &str = env!("CARGO_PKG_VERSION");
 
