//! Contains the full superchain data.

use crate::L1Config;

use super::ChainList;
use alloy_primitives::map::HashMap;
use kona_genesis::{ChainConfig, L1ChainConfig, RollupConfig, Superchains};

/// The registry containing all the superchain configurations.
#[derive(Debug, Clone, Default, Eq, PartialEq)]
pub struct Registry {
    /// The list of chains.
    pub chain_list: ChainList,
    /// Map of chain IDs to their chain configuration.
    pub op_chains: HashMap<u64, ChainConfig>,
    /// Map of chain IDs to their rollup configurations.
    pub rollup_configs: HashMap<u64, RollupConfig>,
    /// Map of l1 chain IDs to their l1 configurations.
    pub l1_configs: HashMap<u64, L1ChainConfig>,
}

impl Registry {
    /// Read the chain list.
    pub fn read_chain_list() -> ChainList {
        let chain_list = include_str!("../etc/chainList.json");
        serde_json::from_str(chain_list).expect("Failed to read chain list")
    }

    /// Read superchain configs.
    pub fn read_superchain_configs() -> Superchains {
        let superchain_configs = include_str!("../etc/configs.json");
        serde_json::from_str(superchain_configs).expect("Failed to read superchain configs")
    }

    /// Initialize the superchain configurations from the chain list.
    pub fn from_chain_list() -> Self {
        let chain_list = Self::read_chain_list();
        let superchains = Self::read_superchain_configs();
        let mut op_chains = HashMap::default();
        let mut rollup_configs = HashMap::default();

        for superchain in superchains.superchains {
            for mut chain_config in superchain.chains {
                chain_config.l1_chain_id = superchain.config.l1.chain_id;
                if let Some(a) = &mut chain_config.addresses {
                    a.zero_proof_addresses();
                }
                let rollup = chain_config.as_rollup_config();
                rollup_configs.insert(chain_config.chain_id, rollup);
                op_chains.insert(chain_config.chain_id, chain_config);
            }
        }

        Self { chain_list, op_chains, rollup_configs, l1_configs: L1Config::build_l1_configs() }
    }
<<<<<<< HEAD
}

#[cfg(test)]
mod tests {
    use super::*;
    use alloc::string::{String, ToString};
    use alloy_op_hardforks::{
        BASE_MAINNET_ISTHMUS_TIMESTAMP, BASE_MAINNET_JOVIAN_TIMESTAMP,
        BASE_SEPOLIA_ISTHMUS_TIMESTAMP, BASE_SEPOLIA_JOVIAN_TIMESTAMP,
        OP_MAINNET_ISTHMUS_TIMESTAMP, OP_MAINNET_JOVIAN_TIMESTAMP, OP_SEPOLIA_ISTHMUS_TIMESTAMP,
        OP_SEPOLIA_JOVIAN_TIMESTAMP,
    };
    use alloy_primitives::address;
    use kona_genesis::{AddressList, OP_MAINNET_BASE_FEE_CONFIG, Roles, SuperchainLevel};

    #[test]
    fn test_read_chain_configs() {
        let superchains = Registry::from_chain_list();
        assert!(superchains.chain_list.len() > 1);
        let base_config = ChainConfig {
            name: String::from("Base"),
            chain_id: 8453,
            l1_chain_id: 1,
            public_rpc: String::from("https://mainnet.base.org"),
            sequencer_rpc: String::from("https://mainnet-sequencer.base.org"),
            explorer: String::from("https://explorer.base.org"),
            superchain_level: SuperchainLevel::StandardCandidate,
            governed_by_optimism: false,
            superchain_time: Some(0),
            batch_inbox_addr: address!("ff00000000000000000000000000000000008453"),
            hardfork_config: crate::test_utils::BASE_MAINNET_CONFIG.hardforks,
            block_time: 2,
            seq_window_size: 3600,
            max_sequencer_drift: 600,
            data_availability_type: "eth-da".to_string(),
            optimism: Some(OP_MAINNET_BASE_FEE_CONFIG),
            alt_da: None,
            genesis: crate::test_utils::BASE_MAINNET_CONFIG.genesis,
            roles: Some(Roles {
                proxy_admin_owner: Some(
                    "7bB41C3008B3f03FE483B28b8DB90e19Cf07595c".parse().unwrap(),
                ),
                ..Default::default()
            }),
            addresses: Some(AddressList {
                l1_standard_bridge_proxy: Some(address!(
                    "3154Cf16ccdb4C6d922629664174b904d80F2C35"
                )),
                optimism_portal_proxy: Some(address!("49048044D57e1C92A77f79988d21Fa8fAF74E97e")),
                system_config_proxy: Some(address!("73a79Fab69143498Ed3712e519A88a918e1f4072")),
                dispute_game_factory_proxy: Some(address!(
                    "43edb88c4b80fdd2adff2412a7bebf9df42cb40e"
                )),
                ..Default::default()
            }),
            gas_paying_token: None,
        };
        assert_eq!(*superchains.op_chains.get(&8453).unwrap(), base_config);
    }

    #[test]
    fn test_read_rollup_configs() {
        let superchains = Registry::from_chain_list();
        assert_eq!(
            *superchains.rollup_configs.get(&10).unwrap(),
            crate::test_utils::OP_MAINNET_CONFIG
        );
    }

    #[test]
    fn test_isthmus_timestamps() {
        let superchains = Registry::from_chain_list();
        let op_mainnet_config = superchains.rollup_configs.get(&10).unwrap();
        assert_eq!(op_mainnet_config.hardforks.isthmus_time, Some(OP_MAINNET_ISTHMUS_TIMESTAMP));

        let op_sepolia_config = superchains.rollup_configs.get(&11155420).unwrap();
        assert_eq!(op_sepolia_config.hardforks.isthmus_time, Some(OP_SEPOLIA_ISTHMUS_TIMESTAMP));

        let base_mainnet_config = superchains.rollup_configs.get(&8453).unwrap();
        assert_eq!(
            base_mainnet_config.hardforks.isthmus_time,
            Some(BASE_MAINNET_ISTHMUS_TIMESTAMP)
        );

        let base_sepolia_config = superchains.rollup_configs.get(&84532).unwrap();
        assert_eq!(
            base_sepolia_config.hardforks.isthmus_time,
            Some(BASE_SEPOLIA_ISTHMUS_TIMESTAMP)
        );
    }

    #[test]
    fn test_jovian_timestamps() {
        let superchains = Registry::from_chain_list();
        let op_mainnet_config = superchains.rollup_configs.get(&10).unwrap();
        assert_eq!(op_mainnet_config.hardforks.jovian_time, Some(OP_MAINNET_JOVIAN_TIMESTAMP));

        let op_sepolia_config = superchains.rollup_configs.get(&11155420).unwrap();
        assert_eq!(op_sepolia_config.hardforks.jovian_time, Some(OP_SEPOLIA_JOVIAN_TIMESTAMP));

        let base_mainnet_config = superchains.rollup_configs.get(&8453).unwrap();
        assert_eq!(base_mainnet_config.hardforks.jovian_time, Some(BASE_MAINNET_JOVIAN_TIMESTAMP));

        let base_sepolia_config = superchains.rollup_configs.get(&84532).unwrap();
        assert_eq!(base_sepolia_config.hardforks.jovian_time, Some(BASE_SEPOLIA_JOVIAN_TIMESTAMP));
    }
=======
>>>>>>> 535110d9
}<|MERGE_RESOLUTION|>--- conflicted
+++ resolved
@@ -53,113 +53,4 @@
 
         Self { chain_list, op_chains, rollup_configs, l1_configs: L1Config::build_l1_configs() }
     }
-<<<<<<< HEAD
-}
-
-#[cfg(test)]
-mod tests {
-    use super::*;
-    use alloc::string::{String, ToString};
-    use alloy_op_hardforks::{
-        BASE_MAINNET_ISTHMUS_TIMESTAMP, BASE_MAINNET_JOVIAN_TIMESTAMP,
-        BASE_SEPOLIA_ISTHMUS_TIMESTAMP, BASE_SEPOLIA_JOVIAN_TIMESTAMP,
-        OP_MAINNET_ISTHMUS_TIMESTAMP, OP_MAINNET_JOVIAN_TIMESTAMP, OP_SEPOLIA_ISTHMUS_TIMESTAMP,
-        OP_SEPOLIA_JOVIAN_TIMESTAMP,
-    };
-    use alloy_primitives::address;
-    use kona_genesis::{AddressList, OP_MAINNET_BASE_FEE_CONFIG, Roles, SuperchainLevel};
-
-    #[test]
-    fn test_read_chain_configs() {
-        let superchains = Registry::from_chain_list();
-        assert!(superchains.chain_list.len() > 1);
-        let base_config = ChainConfig {
-            name: String::from("Base"),
-            chain_id: 8453,
-            l1_chain_id: 1,
-            public_rpc: String::from("https://mainnet.base.org"),
-            sequencer_rpc: String::from("https://mainnet-sequencer.base.org"),
-            explorer: String::from("https://explorer.base.org"),
-            superchain_level: SuperchainLevel::StandardCandidate,
-            governed_by_optimism: false,
-            superchain_time: Some(0),
-            batch_inbox_addr: address!("ff00000000000000000000000000000000008453"),
-            hardfork_config: crate::test_utils::BASE_MAINNET_CONFIG.hardforks,
-            block_time: 2,
-            seq_window_size: 3600,
-            max_sequencer_drift: 600,
-            data_availability_type: "eth-da".to_string(),
-            optimism: Some(OP_MAINNET_BASE_FEE_CONFIG),
-            alt_da: None,
-            genesis: crate::test_utils::BASE_MAINNET_CONFIG.genesis,
-            roles: Some(Roles {
-                proxy_admin_owner: Some(
-                    "7bB41C3008B3f03FE483B28b8DB90e19Cf07595c".parse().unwrap(),
-                ),
-                ..Default::default()
-            }),
-            addresses: Some(AddressList {
-                l1_standard_bridge_proxy: Some(address!(
-                    "3154Cf16ccdb4C6d922629664174b904d80F2C35"
-                )),
-                optimism_portal_proxy: Some(address!("49048044D57e1C92A77f79988d21Fa8fAF74E97e")),
-                system_config_proxy: Some(address!("73a79Fab69143498Ed3712e519A88a918e1f4072")),
-                dispute_game_factory_proxy: Some(address!(
-                    "43edb88c4b80fdd2adff2412a7bebf9df42cb40e"
-                )),
-                ..Default::default()
-            }),
-            gas_paying_token: None,
-        };
-        assert_eq!(*superchains.op_chains.get(&8453).unwrap(), base_config);
-    }
-
-    #[test]
-    fn test_read_rollup_configs() {
-        let superchains = Registry::from_chain_list();
-        assert_eq!(
-            *superchains.rollup_configs.get(&10).unwrap(),
-            crate::test_utils::OP_MAINNET_CONFIG
-        );
-    }
-
-    #[test]
-    fn test_isthmus_timestamps() {
-        let superchains = Registry::from_chain_list();
-        let op_mainnet_config = superchains.rollup_configs.get(&10).unwrap();
-        assert_eq!(op_mainnet_config.hardforks.isthmus_time, Some(OP_MAINNET_ISTHMUS_TIMESTAMP));
-
-        let op_sepolia_config = superchains.rollup_configs.get(&11155420).unwrap();
-        assert_eq!(op_sepolia_config.hardforks.isthmus_time, Some(OP_SEPOLIA_ISTHMUS_TIMESTAMP));
-
-        let base_mainnet_config = superchains.rollup_configs.get(&8453).unwrap();
-        assert_eq!(
-            base_mainnet_config.hardforks.isthmus_time,
-            Some(BASE_MAINNET_ISTHMUS_TIMESTAMP)
-        );
-
-        let base_sepolia_config = superchains.rollup_configs.get(&84532).unwrap();
-        assert_eq!(
-            base_sepolia_config.hardforks.isthmus_time,
-            Some(BASE_SEPOLIA_ISTHMUS_TIMESTAMP)
-        );
-    }
-
-    #[test]
-    fn test_jovian_timestamps() {
-        let superchains = Registry::from_chain_list();
-        let op_mainnet_config = superchains.rollup_configs.get(&10).unwrap();
-        assert_eq!(op_mainnet_config.hardforks.jovian_time, Some(OP_MAINNET_JOVIAN_TIMESTAMP));
-
-        let op_sepolia_config = superchains.rollup_configs.get(&11155420).unwrap();
-        assert_eq!(op_sepolia_config.hardforks.jovian_time, Some(OP_SEPOLIA_JOVIAN_TIMESTAMP));
-
-        let base_mainnet_config = superchains.rollup_configs.get(&8453).unwrap();
-        assert_eq!(base_mainnet_config.hardforks.jovian_time, Some(BASE_MAINNET_JOVIAN_TIMESTAMP));
-
-        let base_sepolia_config = superchains.rollup_configs.get(&84532).unwrap();
-        assert_eq!(base_sepolia_config.hardforks.jovian_time, Some(BASE_SEPOLIA_JOVIAN_TIMESTAMP));
-    }
-=======
->>>>>>> 535110d9
 }