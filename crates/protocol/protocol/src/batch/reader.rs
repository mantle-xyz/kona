--- conflicted
+++ resolved
@@ -1,38 +1,11 @@
 //! Contains the [`BatchReader`] which is used to iteratively consume batches from raw data.
 
-<<<<<<< HEAD
-use crate::{Batch, BrotliDecompressionError, decompress_brotli};
-=======
 use crate::Batch;
->>>>>>> 2938087b
 use alloc::vec::Vec;
 use alloy_primitives::Bytes;
 use alloy_rlp::Decodable;
 use kona_genesis::RollupConfig;
 use miniz_oxide::inflate::decompress_to_vec_zlib;
-<<<<<<< HEAD
-
-/// Error type for decompression failures.
-#[derive(Debug, thiserror::Error)]
-pub enum DecompressionError {
-    /// The data to decompress was empty.
-    #[error("the data to decompress was empty")]
-    EmptyData,
-    /// The compression type is not supported.
-    #[error("the compression type {0} is not supported")]
-    UnsupportedType(u8),
-    /// A brotli decompression error.
-    #[error("brotli decompression error: {0}")]
-    BrotliError(#[from] BrotliDecompressionError),
-    /// A zlib decompression error.
-    #[error("zlib decompression error")]
-    ZlibError,
-    /// The RLP data is too large for the configured maximum.
-    #[error("the RLP data is too large: {0} bytes, maximum allowed: {1} bytes")]
-    RlpTooLarge(usize, usize),
-}
-=======
->>>>>>> 2938087b
 
 /// Batch Reader provides a function that iteratively consumes batches from the reader.
 /// The L1Inclusion block is also provided at creation time.
@@ -77,20 +50,14 @@
         }
     }
 
-<<<<<<< HEAD
     /// Helper method to decompress the data contained in the reader.
     pub fn decompress(&mut self) -> Result<(), DecompressionError> {
-=======
-    /// Pulls out the next batch from the reader.
-    pub fn next_batch(&mut self, cfg: &RollupConfig) -> Option<Batch> {
->>>>>>> 2938087b
         if let Some(data) = self.data.take() {
             // Peek at the data to determine the compression type.
             if data.is_empty() {
                 return Err(DecompressionError::EmptyData);
             }
 
-<<<<<<< HEAD
             let compression_type = data[0];
             if (compression_type & 0x0F) == Self::ZLIB_DEFLATE_COMPRESSION_METHOD ||
                 (compression_type & 0x0F) == Self::ZLIB_RESERVED_COMPRESSION_METHOD
@@ -110,13 +77,6 @@
                 self.decompressed = decompress_brotli(&data[1..], self.max_rlp_bytes_per_channel)?;
             } else {
                 return Err(DecompressionError::UnsupportedType(compression_type));
-=======
-            self.decompressed = decompress_to_vec_zlib(&data).ok()?;
-
-            // Check the size of the decompressed channel RLP.
-            if self.decompressed.len() > self.max_rlp_bytes_per_channel {
-                return None;
->>>>>>> 2938087b
             }
         }
         Ok(())
@@ -124,21 +84,23 @@
 
     /// Pulls out the next batch from the reader.
     pub fn next_batch(&mut self, cfg: &RollupConfig) -> Option<Batch> {
-        // Ensure the data is decompressed.
-        self.decompress().ok()?;
+        if let Some(data) = self.data.take() {
+            // Peek at the data to determine the compression type.
+            if data.is_empty() {
+                return None;
+            }
+
+            self.decompressed = decompress_to_vec_zlib(&data).ok()?;
+
+            // Check the size of the decompressed channel RLP.
+            if self.decompressed.len() > self.max_rlp_bytes_per_channel {
+                return None;
+            }
+        }
 
         // Decompress and RLP decode the batch data, before finally decoding the batch itself.
         let decompressed_reader = &mut self.decompressed.as_slice()[self.cursor..].as_ref();
         let bytes = Bytes::decode(decompressed_reader).ok()?;
-<<<<<<< HEAD
-        let Ok(batch) = Batch::decode(&mut bytes.as_ref(), cfg) else {
-            return None;
-        };
-
-        // Confirm that brotli decompression was performed *after* the Fjord hardfork.
-        if self.brotli_used && !cfg.is_fjord_active(batch.timestamp()) {
-            return None;
-=======
         let result = Batch::decode(&mut bytes.as_ref(), cfg);
         match result {
             Ok(batch) => {
@@ -147,17 +109,7 @@
                 Some(batch)
             }
             Err(_) => None,
->>>>>>> 2938087b
         }
-
-        // let Ok(batch) = Batch::decode(&mut bytes.as_ref(), cfg) else {
-        //     error!(target: "batch-reader", "Failed to decode batch, skipping batch");
-        //     return None;
-        // };
-        //
-        // // Advance the cursor on the reader.
-        // self.cursor = self.decompressed.len() - decompressed_reader.len();
-        // Some(batch)
     }
 }
 
