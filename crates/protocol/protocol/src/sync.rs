//! Common sync types

use crate::{BlockInfo, L2BlockInfo};

/// The [`SyncStatus`][ss] of an Optimism Rollup Node.
///
/// The sync status is a snapshot of the current state of the node's sync process.
/// Values may not be derived yet and are zeroed out if they are not yet derived.
///
/// [ss]: https://github.com/ethereum-optimism/optimism/blob/develop/op-service/eth/sync_status.go#L5
#[derive(Clone, Debug, PartialEq, Eq)]
#[cfg_attr(feature = "serde", derive(serde::Serialize, serde::Deserialize))]
#[cfg_attr(feature = "serde", serde(rename_all = "snake_case"))]
pub struct SyncStatus {
    /// The current L1 block.
    ///
    /// This is the L1 block that the derivation process is last idled at.
    /// This may not be fully derived into L2 data yet.
    /// The safe L2 blocks were produced/included fully from the L1 chain up to _but excluding_
    /// this L1 block. If the node is synced, this matches the `head_l1`, minus the verifier
    /// confirmation distance.
    pub current_l1: BlockInfo,
    /// The current L1 finalized block.
    ///
    /// This is a legacy sync-status attribute. This is deprecated.
    /// A previous version of the L1 finalization-signal was updated only after the block was
    /// retrieved by number. This attribute just matches `finalized_l1` now.
    pub current_l1_finalized: BlockInfo,
    /// The L1 head block ref.
    ///
    /// The head is not guaranteed to build on the other L1 sync status fields,
    /// as the node may be in progress of resetting to adapt to a L1 reorg.
    pub head_l1: BlockInfo,
    /// The L1 safe head block ref.
    pub safe_l1: BlockInfo,
    /// The finalized L1 block ref.
    pub finalized_l1: BlockInfo,
    /// The unsafe L2 block ref.
    ///
    /// This is the absolute tip of the L2 chain, pointing to block data that has not been
    /// submitted to L1 yet. The sequencer is building this, and verifiers may also be ahead of
    /// the safe L2 block if they sync blocks via p2p or other offchain sources.
    /// This is considered to only be local-unsafe post-interop, see `cross_unsafe_l2` for cross-L2
    /// guarantees.
    pub unsafe_l2: L2BlockInfo,
    /// The safe L2 block ref.
    ///
    /// This points to the L2 block that was derived from the L1 chain.
    /// This point may still reorg if the L1 chain reorgs.
    /// This is considered to be cross-safe post-interop, see `local_safe_l2` to ignore cross-L2
    /// guarantees.
    pub safe_l2: L2BlockInfo,
    /// The finalized L2 block ref.
    ///
    /// This points to the L2 block that was derived fully from finalized L1 information, thus
    /// irreversible.
    pub finalized_l2: L2BlockInfo,
<<<<<<< HEAD
    /// Cross unsafe L2 block ref.
    ///
    /// This is an unsafe L2 block, that has been verified to match cross-L2 dependencies.
    /// Pre-interop every unsafe L2 block is also cross-unsafe.
    pub cross_unsafe_l2: L2BlockInfo,
    /// Local safe L2 block ref.
    ///
    /// This is an L2 block derived from L1, not yet verified to have valid cross-L2 dependencies.
    pub local_safe_l2: L2BlockInfo,
=======
    /// The queued unsafe L2 block ref.
    pub queued_unsafe_l2: L2BlockInfo,
    /// The target L2 block need to sync.
    pub engine_sync_target: L2BlockInfo,
>>>>>>> 2938087b
}<|MERGE_RESOLUTION|>--- conflicted
+++ resolved
@@ -55,20 +55,8 @@
     /// This points to the L2 block that was derived fully from finalized L1 information, thus
     /// irreversible.
     pub finalized_l2: L2BlockInfo,
-<<<<<<< HEAD
-    /// Cross unsafe L2 block ref.
-    ///
-    /// This is an unsafe L2 block, that has been verified to match cross-L2 dependencies.
-    /// Pre-interop every unsafe L2 block is also cross-unsafe.
-    pub cross_unsafe_l2: L2BlockInfo,
-    /// Local safe L2 block ref.
-    ///
-    /// This is an L2 block derived from L1, not yet verified to have valid cross-L2 dependencies.
-    pub local_safe_l2: L2BlockInfo,
-=======
     /// The queued unsafe L2 block ref.
     pub queued_unsafe_l2: L2BlockInfo,
     /// The target L2 block need to sync.
     pub engine_sync_target: L2BlockInfo,
->>>>>>> 2938087b
 }