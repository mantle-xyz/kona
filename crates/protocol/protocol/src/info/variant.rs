//! Contains the `L1BlockInfoTx` enum, containing different variants of the L1 block info
//! transaction.

use alloy_consensus::Header;
use alloy_eips::BlockNumHash;
use alloy_primitives::{Address, B256, Bytes, Sealable, Sealed, TxKind, U256, address};
use kona_genesis::{L1ChainConfig, RollupConfig, SystemConfig};
use op_alloy_consensus::{DepositSourceDomain, L1InfoDepositSource, TxDeposit};

use crate::{
    BlockInfoError, DecodeError, L1BlockInfoBedrock, L1BlockInfoEcotone, L1BlockInfoIsthmus,
    Predeploys, info::L1BlockInfoJovian,
};

/// The system transaction gas limit post-Regolith
const REGOLITH_SYSTEM_TX_GAS: u64 = 1_000_000;

/// The depositor address of the L1 info transaction
pub(crate) const L1_INFO_DEPOSITOR_ADDRESS: Address =
    address!("deaddeaddeaddeaddeaddeaddeaddeaddead0001");

/// The [`L1BlockInfoTx`] enum contains variants for the different versions of the L1 block info
/// transaction on OP Stack chains.
///
/// This transaction always sits at the top of the block, and alters the `L1 Block` contract's
/// knowledge of the L1 chain.
#[derive(Debug, Clone, Eq, PartialEq, Copy)]
#[cfg_attr(feature = "serde", derive(serde::Serialize, serde::Deserialize))]
pub enum L1BlockInfoTx {
    /// A Bedrock L1 info transaction
    Bedrock(L1BlockInfoBedrock),
    /// An Ecotone L1 info transaction
    Ecotone(L1BlockInfoEcotone),
    /// An Isthmus L1 info transaction
    Isthmus(L1BlockInfoIsthmus),
    /// A Jovian L1 info transaction
    Jovian(L1BlockInfoJovian),
}

impl L1BlockInfoTx {
    /// Creates a new [`L1BlockInfoTx`] from the given information.
    pub fn try_new(
        system_config: &SystemConfig,
        sequence_number: u64,
        l1_header: &Header,
    ) -> Result<Self, BlockInfoError> {
<<<<<<< HEAD
        // In the first block of Ecotone, the L1Block contract has not been upgraded yet due to the
        // upgrade transactions being placed after the L1 info transaction. Because of this,
        // for the first block of Ecotone, we send a Bedrock style L1 block info transaction
        if !rollup_config.is_ecotone_active(l2_block_time) ||
            rollup_config.is_first_ecotone_block(l2_block_time)
        {
            return Ok(Self::Bedrock(L1BlockInfoBedrock {
                number: l1_header.number,
                time: l1_header.timestamp,
                base_fee: l1_header.base_fee_per_gas.unwrap_or(0),
                block_hash: l1_header.hash_slow(),
                sequence_number,
                batcher_address: system_config.batcher_address,
                l1_fee_overhead: system_config.overhead,
                l1_fee_scalar: system_config.scalar,
            }));
        }

        // --- Post-Ecotone Operations ---

        let scalar = system_config.scalar.to_be_bytes::<32>();
        let blob_base_fee_scalar = (scalar[0] == L1BlockInfoEcotone::L1_SCALAR)
            .then(|| {
                Ok::<u32, BlockInfoError>(u32::from_be_bytes(
                    scalar[24..28].try_into().map_err(|_| BlockInfoError::L1BlobBaseFeeScalar)?,
                ))
            })
            .transpose()?
            .unwrap_or_default();
        let base_fee_scalar = u32::from_be_bytes(
            scalar[28..32].try_into().map_err(|_| BlockInfoError::BaseFeeScalar)?,
        );

        // Determine the blob fee configuration based on the timestamp.
        // We start with the scheduled blob fee parameters, and then check for the osaka and prague
        // parameters.
        let blob_fee_params = l1_config.blob_schedule_blob_params();

        let blob_fee_config =
            match blob_fee_params.active_scheduled_params_at_timestamp(l1_header.timestamp) {
                Some(blob_fee_param) => *blob_fee_param,
                None if l1_config.osaka_time.is_some_and(|time| time <= l1_header.timestamp) => {
                    BlobParams::osaka()
                }
                None if l1_config
                    .prague_time.is_some_and(|time| time <= l1_header.timestamp) &&
                    // There was an incident on OP Stack Sepolia chains (03-05-2025) when L1 activated pectra,
                    // where the sequencer followed the incorrect chain, using the legacy Cancun blob fee
                    // schedule instead of the new Prague blob fee schedule. This portion of the chain was
                    // chosen to be canonicalized in favor of the prospect of a deep reorg imposed by the
                    // sequencers of the testnet chains. An optional hardfork was introduced for Sepolia only,
                    // where if present, activates the use of the Prague blob fee schedule. If the hardfork is
                    // not present, and L1 has activated pectra, the Prague blob fee schedule is used
                    // immediately.
                    (rollup_config.hardforks.pectra_blob_schedule_time.is_none() ||
                        rollup_config.is_pectra_blob_schedule_active(l1_header.timestamp)) =>
                {
                    BlobParams::prague()
                }
                _ => BlobParams::cancun(),
            };

        let blob_base_fee = l1_header.blob_fee(blob_fee_config).unwrap_or(1);
        let block_hash = l1_header.hash_slow();
        let base_fee = l1_header.base_fee_per_gas.unwrap_or(0);

        if rollup_config.is_jovian_active(l2_block_time) &&
            !rollup_config.is_first_jovian_block(l2_block_time)
        {
            let operator_fee_scalar = system_config.operator_fee_scalar.unwrap_or_default();
            let operator_fee_constant = system_config.operator_fee_constant.unwrap_or_default();
            let mut da_footprint_gas_scalar = system_config
                .da_footprint_gas_scalar
                .unwrap_or(L1BlockInfoJovian::DEFAULT_DA_FOOTPRINT_GAS_SCALAR);

            if da_footprint_gas_scalar == 0 {
                da_footprint_gas_scalar = L1BlockInfoJovian::DEFAULT_DA_FOOTPRINT_GAS_SCALAR;
            }

            return Ok(Self::Jovian(L1BlockInfoJovian {
                number: l1_header.number,
                time: l1_header.timestamp,
                base_fee,
                block_hash,
                sequence_number,
                batcher_address: system_config.batcher_address,
                blob_base_fee,
                blob_base_fee_scalar,
                base_fee_scalar,
                operator_fee_scalar,
                operator_fee_constant,
                da_footprint_gas_scalar,
            }));
        }

        if rollup_config.is_isthmus_active(l2_block_time) &&
            !rollup_config.is_first_isthmus_block(l2_block_time)
        {
            let operator_fee_scalar = system_config.operator_fee_scalar.unwrap_or_default();
            let operator_fee_constant = system_config.operator_fee_constant.unwrap_or_default();
            return Ok(Self::Isthmus(L1BlockInfoIsthmus {
                number: l1_header.number,
                time: l1_header.timestamp,
                base_fee,
                block_hash,
                sequence_number,
                batcher_address: system_config.batcher_address,
                blob_base_fee,
                blob_base_fee_scalar,
                base_fee_scalar,
                operator_fee_scalar,
                operator_fee_constant,
            }));
        }

        Ok(Self::Ecotone(L1BlockInfoEcotone {
=======
        Ok(Self::Bedrock(L1BlockInfoBedrock {
>>>>>>> 535110d9
            number: l1_header.number,
            time: l1_header.timestamp,
            base_fee: l1_header.base_fee_per_gas.unwrap_or(0),
            block_hash: l1_header.hash_slow(),
            sequence_number,
            batcher_address: system_config.batcher_address,
            l1_fee_overhead: system_config.overhead,
            l1_fee_scalar: system_config.scalar,
        }))
    }

    /// Creates a new [`L1BlockInfoTx`] from the given information and returns a typed [`TxDeposit`]
    /// to include at the top of a block.
    pub fn try_new_with_deposit_tx(
        rollup_config: &RollupConfig,
        _l1_config: &L1ChainConfig,
        system_config: &SystemConfig,
        sequence_number: u64,
        l1_header: &Header,
        l2_block_time: u64,
    ) -> Result<(Self, Sealed<TxDeposit>), BlockInfoError> {
        let l1_info = Self::try_new(system_config, sequence_number, l1_header)?;

        let source = DepositSourceDomain::L1Info(L1InfoDepositSource {
            l1_block_hash: l1_info.block_hash(),
            seq_number: sequence_number,
        });

        let mut deposit_tx = TxDeposit {
            source_hash: source.source_hash(),
            from: L1_INFO_DEPOSITOR_ADDRESS,
            to: TxKind::Call(Predeploys::L1_BLOCK_INFO),
            mint: 0,
            value: U256::ZERO,
            gas_limit: 150_000_000,
            is_system_transaction: true,
            input: l1_info.encode_calldata(),
            eth_value: 0,
            eth_tx_value: None,
        };

        // With the regolith hardfork, system transactions were deprecated, and we allocate
        // a constant amount of gas for special transactions like L1 block info.
        if rollup_config.is_regolith_active(l2_block_time) {
            deposit_tx.is_system_transaction = false;
            deposit_tx.gas_limit = REGOLITH_SYSTEM_TX_GAS;
        }

        Ok((l1_info, deposit_tx.seal_slow()))
    }

    /// Decodes the [`L1BlockInfoTx`] object from Ethereum transaction calldata.
    pub fn decode_calldata(r: &[u8]) -> Result<Self, DecodeError> {
        if r.len() < 4 {
            return Err(DecodeError::MissingSelector);
        }
        // SAFETY: The length of `r` must be at least 4 bytes.
        let mut selector = [0u8; 4];
        selector.copy_from_slice(&r[0..4]);
        match selector {
            L1BlockInfoBedrock::L1_INFO_TX_SELECTOR => {
                L1BlockInfoBedrock::decode_calldata(r).map(Self::Bedrock)
            }
            L1BlockInfoEcotone::L1_INFO_TX_SELECTOR => {
                L1BlockInfoEcotone::decode_calldata(r).map(Self::Ecotone)
            }
            L1BlockInfoIsthmus::L1_INFO_TX_SELECTOR => {
                L1BlockInfoIsthmus::decode_calldata(r).map(Self::Isthmus)
            }
            L1BlockInfoJovian::L1_INFO_TX_SELECTOR => {
                L1BlockInfoJovian::decode_calldata(r).map(Self::Jovian)
            }
            _ => Err(DecodeError::InvalidSelector),
        }
    }

    /// Returns whether the scalars are empty.
    pub const fn empty_scalars(&self) -> bool {
        match self {
            Self::Bedrock(_) | Self::Isthmus(..) | Self::Jovian(_) => false,
            Self::Ecotone(L1BlockInfoEcotone { empty_scalars, .. }) => *empty_scalars,
        }
    }

    /// Returns the block hash for the [`L1BlockInfoTx`].
    pub const fn block_hash(&self) -> B256 {
        match self {
            Self::Bedrock(tx) => tx.block_hash,
            Self::Ecotone(tx) => tx.block_hash,
            Self::Isthmus(tx) => tx.block_hash,
            Self::Jovian(tx) => tx.block_hash,
        }
    }

    /// Encodes the [`L1BlockInfoTx`] object into Ethereum transaction calldata.
    pub fn encode_calldata(&self) -> Bytes {
        match self {
            Self::Bedrock(bedrock_tx) => bedrock_tx.encode_calldata(),
            Self::Ecotone(ecotone_tx) => ecotone_tx.encode_calldata(),
            Self::Isthmus(isthmus_tx) => isthmus_tx.encode_calldata(),
            Self::Jovian(jovian_tx) => jovian_tx.encode_calldata(),
        }
    }

    /// Returns the L1 [`BlockNumHash`] for the info transaction.
    pub const fn id(&self) -> BlockNumHash {
        match self {
            Self::Ecotone(L1BlockInfoEcotone { number, block_hash, .. }) |
            Self::Bedrock(L1BlockInfoBedrock { number, block_hash, .. }) |
            Self::Isthmus(L1BlockInfoIsthmus { number, block_hash, .. }) |
            Self::Jovian(L1BlockInfoJovian { number, block_hash, .. }) => {
                BlockNumHash { number: *number, hash: *block_hash }
            }
        }
    }

    /// Returns the operator fee scalar.
    pub const fn operator_fee_scalar(&self) -> u32 {
        match self {
            Self::Jovian(L1BlockInfoJovian { operator_fee_scalar, .. }) |
            Self::Isthmus(L1BlockInfoIsthmus { operator_fee_scalar, .. }) => *operator_fee_scalar,
            _ => 0,
        }
    }

    /// Returns the operator fee constant.
    pub const fn operator_fee_constant(&self) -> u64 {
        match self {
            Self::Jovian(L1BlockInfoJovian { operator_fee_constant, .. }) |
            Self::Isthmus(L1BlockInfoIsthmus { operator_fee_constant, .. }) => {
                *operator_fee_constant
            }
            _ => 0,
        }
    }

    /// Returns the da footprint
    pub const fn da_footprint(&self) -> Option<u16> {
        match self {
            Self::Jovian(L1BlockInfoJovian { da_footprint_gas_scalar, .. }) => {
                Some(*da_footprint_gas_scalar)
            }
            _ => None,
        }
    }

    /// Returns the l1 base fee.
    pub fn l1_base_fee(&self) -> U256 {
        match self {
            Self::Bedrock(L1BlockInfoBedrock { base_fee, .. }) |
            Self::Ecotone(L1BlockInfoEcotone { base_fee, .. }) |
            Self::Isthmus(L1BlockInfoIsthmus { base_fee, .. }) |
            Self::Jovian(L1BlockInfoJovian { base_fee, .. }) => U256::from(*base_fee),
        }
    }

    /// Returns the l1 fee scalar.
    pub fn l1_fee_scalar(&self) -> U256 {
        match self {
            Self::Bedrock(L1BlockInfoBedrock { l1_fee_scalar, .. }) => *l1_fee_scalar,
            Self::Ecotone(L1BlockInfoEcotone { base_fee_scalar, .. }) |
            Self::Isthmus(L1BlockInfoIsthmus { base_fee_scalar, .. }) |
            Self::Jovian(L1BlockInfoJovian { base_fee_scalar, .. }) => U256::from(*base_fee_scalar),
        }
    }

    /// Returns the blob base fee.
    pub fn blob_base_fee(&self) -> U256 {
        match self {
            Self::Bedrock(_) => U256::ZERO,
            Self::Ecotone(L1BlockInfoEcotone { blob_base_fee, .. }) |
            Self::Isthmus(L1BlockInfoIsthmus { blob_base_fee, .. }) |
            Self::Jovian(L1BlockInfoJovian { blob_base_fee, .. }) => U256::from(*blob_base_fee),
        }
    }

    /// Returns the blob base fee scalar.
    pub fn blob_base_fee_scalar(&self) -> U256 {
        match self {
            Self::Bedrock(_) => U256::ZERO,
            Self::Ecotone(L1BlockInfoEcotone { blob_base_fee_scalar, .. }) |
            Self::Isthmus(L1BlockInfoIsthmus { blob_base_fee_scalar, .. }) |
            Self::Jovian(L1BlockInfoJovian { blob_base_fee_scalar, .. }) => {
                U256::from(*blob_base_fee_scalar)
            }
        }
    }

    /// Returns the L1 fee overhead for the info transaction. After ecotone, this value is ignored.
    pub const fn l1_fee_overhead(&self) -> U256 {
        match self {
            Self::Bedrock(L1BlockInfoBedrock { l1_fee_overhead, .. }) => *l1_fee_overhead,
            Self::Ecotone(L1BlockInfoEcotone { l1_fee_overhead, .. }) => *l1_fee_overhead,
            Self::Isthmus(_) | Self::Jovian(_) => U256::ZERO,
        }
    }

    /// Returns the batcher address for the info transaction
    pub const fn batcher_address(&self) -> Address {
        match self {
            Self::Bedrock(L1BlockInfoBedrock { batcher_address, .. }) |
            Self::Ecotone(L1BlockInfoEcotone { batcher_address, .. }) |
            Self::Isthmus(L1BlockInfoIsthmus { batcher_address, .. }) |
            Self::Jovian(L1BlockInfoJovian { batcher_address, .. }) => *batcher_address,
        }
    }

    /// Returns the sequence number for the info transaction
    pub const fn sequence_number(&self) -> u64 {
        match self {
            Self::Bedrock(L1BlockInfoBedrock { sequence_number, .. }) |
            Self::Ecotone(L1BlockInfoEcotone { sequence_number, .. }) |
            Self::Isthmus(L1BlockInfoIsthmus { sequence_number, .. }) |
            Self::Jovian(L1BlockInfoJovian { sequence_number, .. }) => *sequence_number,
        }
    }
}

#[cfg(test)]
mod test {
    use super::*;
    use crate::test_utils::{RAW_BEDROCK_INFO_TX, RAW_ECOTONE_INFO_TX, RAW_ISTHMUS_INFO_TX};
    use alloc::{string::ToString, vec::Vec};
    use alloy_primitives::{address, b256};
    use kona_genesis::HardForkConfig;
    use kona_registry::L1Config;
    use rstest::rstest;

    #[test]
    fn test_l1_block_info_missing_selector() {
        let err = L1BlockInfoTx::decode_calldata(&[]);
        assert_eq!(err, Err(DecodeError::MissingSelector));
    }

    #[test]
    fn test_l1_block_info_tx_invalid_len() {
        let calldata = L1BlockInfoBedrock::L1_INFO_TX_SELECTOR
            .into_iter()
            .chain([0xde, 0xad])
            .collect::<Vec<u8>>();
        let err = L1BlockInfoTx::decode_calldata(&calldata);
        assert!(err.is_err());
        assert_eq!(
            err.err().unwrap().to_string(),
            "Invalid bedrock data length. Expected 260, got 6"
        );

        let calldata = L1BlockInfoEcotone::L1_INFO_TX_SELECTOR
            .into_iter()
            .chain([0xde, 0xad])
            .collect::<Vec<u8>>();
        let err = L1BlockInfoTx::decode_calldata(&calldata);
        assert!(err.is_err());
        assert_eq!(
            err.err().unwrap().to_string(),
            "Invalid ecotone data length. Expected 164, got 6"
        );

        let calldata = L1BlockInfoIsthmus::L1_INFO_TX_SELECTOR
            .into_iter()
            .chain([0xde, 0xad])
            .collect::<Vec<u8>>();
        let err = L1BlockInfoTx::decode_calldata(&calldata);
        assert!(err.is_err());
        assert_eq!(
            err.err().unwrap().to_string(),
            "Invalid isthmus data length. Expected 176, got 6"
        );
    }

    #[test]
    fn test_l1_block_info_tx_block_hash() {
        let bedrock = L1BlockInfoTx::Bedrock(L1BlockInfoBedrock {
            block_hash: b256!("392012032675be9f94aae5ab442de73c5f4fb1bf30fa7dd0d2442239899a40fc"),
            ..Default::default()
        });
        assert_eq!(
            bedrock.block_hash(),
            b256!("392012032675be9f94aae5ab442de73c5f4fb1bf30fa7dd0d2442239899a40fc")
        );

        let ecotone = L1BlockInfoTx::Ecotone(L1BlockInfoEcotone {
            block_hash: b256!("1c4c84c50740386c7dc081efddd644405f04cde73e30a2e381737acce9f5add3"),
            ..Default::default()
        });
        assert_eq!(
            ecotone.block_hash(),
            b256!("1c4c84c50740386c7dc081efddd644405f04cde73e30a2e381737acce9f5add3")
        );
    }

    #[test]
    fn test_decode_calldata_invalid_selector() {
        let err = L1BlockInfoTx::decode_calldata(&[0xde, 0xad, 0xbe, 0xef]);
        assert_eq!(err, Err(DecodeError::InvalidSelector));
    }

    #[test]
    fn test_l1_block_info_id() {
        let bedrock = L1BlockInfoTx::Bedrock(L1BlockInfoBedrock {
            number: 123,
            block_hash: b256!("392012032675be9f94aae5ab442de73c5f4fb1bf30fa7dd0d2442239899a40fc"),
            ..Default::default()
        });
        assert_eq!(
            bedrock.id(),
            BlockNumHash {
                number: 123,
                hash: b256!("392012032675be9f94aae5ab442de73c5f4fb1bf30fa7dd0d2442239899a40fc")
            }
        );

        let ecotone = L1BlockInfoTx::Ecotone(L1BlockInfoEcotone {
            number: 456,
            block_hash: b256!("1c4c84c50740386c7dc081efddd644405f04cde73e30a2e381737acce9f5add3"),
            ..Default::default()
        });
        assert_eq!(
            ecotone.id(),
            BlockNumHash {
                number: 456,
                hash: b256!("1c4c84c50740386c7dc081efddd644405f04cde73e30a2e381737acce9f5add3")
            }
        );

        let isthmus = L1BlockInfoTx::Isthmus(L1BlockInfoIsthmus {
            number: 101112,
            block_hash: b256!("4f98b83baf52c498b49bfff33e59965b27da7febbea9a2fcc4719d06dc06932a"),
            ..Default::default()
        });
        assert_eq!(
            isthmus.id(),
            BlockNumHash {
                number: 101112,
                hash: b256!("4f98b83baf52c498b49bfff33e59965b27da7febbea9a2fcc4719d06dc06932a")
            }
        );
    }

    #[test]
    fn test_l1_block_info_sequence_number() {
        let bedrock = L1BlockInfoTx::Bedrock(L1BlockInfoBedrock {
            sequence_number: 123,
            ..Default::default()
        });
        assert_eq!(bedrock.sequence_number(), 123);

        let ecotone = L1BlockInfoTx::Ecotone(L1BlockInfoEcotone {
            sequence_number: 456,
            ..Default::default()
        });
        assert_eq!(ecotone.sequence_number(), 456);

        let isthmus = L1BlockInfoTx::Isthmus(L1BlockInfoIsthmus {
            sequence_number: 101112,
            ..Default::default()
        });
        assert_eq!(isthmus.sequence_number(), 101112);
    }

    #[test]
    fn test_operator_fee_constant() {
        let bedrock = L1BlockInfoTx::Bedrock(L1BlockInfoBedrock::default());
        assert_eq!(bedrock.operator_fee_constant(), 0);

        let ecotone = L1BlockInfoTx::Ecotone(L1BlockInfoEcotone::default());
        assert_eq!(ecotone.operator_fee_constant(), 0);

        let isthmus = L1BlockInfoTx::Isthmus(L1BlockInfoIsthmus {
            operator_fee_constant: 123,
            ..Default::default()
        });
        assert_eq!(isthmus.operator_fee_constant(), 123);
    }

    #[test]
    fn test_operator_fee_scalar() {
        let bedrock = L1BlockInfoTx::Bedrock(L1BlockInfoBedrock::default());
        assert_eq!(bedrock.operator_fee_scalar(), 0);

        let ecotone = L1BlockInfoTx::Ecotone(L1BlockInfoEcotone::default());
        assert_eq!(ecotone.operator_fee_scalar(), 0);

        let isthmus = L1BlockInfoTx::Isthmus(L1BlockInfoIsthmus {
            operator_fee_scalar: 123,
            ..Default::default()
        });
        assert_eq!(isthmus.operator_fee_scalar(), 123);
    }

    #[test]
    fn test_l1_base_fee() {
        let bedrock =
            L1BlockInfoTx::Bedrock(L1BlockInfoBedrock { base_fee: 123, ..Default::default() });
        assert_eq!(bedrock.l1_base_fee(), U256::from(123));

        let ecotone =
            L1BlockInfoTx::Ecotone(L1BlockInfoEcotone { base_fee: 456, ..Default::default() });
        assert_eq!(ecotone.l1_base_fee(), U256::from(456));

        let isthmus =
            L1BlockInfoTx::Isthmus(L1BlockInfoIsthmus { base_fee: 101112, ..Default::default() });
        assert_eq!(isthmus.l1_base_fee(), U256::from(101112));
    }

    #[test]
    fn test_l1_fee_overhead() {
        let bedrock = L1BlockInfoTx::Bedrock(L1BlockInfoBedrock {
            l1_fee_overhead: U256::from(123),
            ..Default::default()
        });
        assert_eq!(bedrock.l1_fee_overhead(), U256::from(123));

        let ecotone = L1BlockInfoTx::Ecotone(L1BlockInfoEcotone {
            l1_fee_overhead: U256::from(456),
            ..Default::default()
        });
        assert_eq!(ecotone.l1_fee_overhead(), U256::from(456));

        let isthmus = L1BlockInfoTx::Isthmus(L1BlockInfoIsthmus::default());
        assert_eq!(isthmus.l1_fee_overhead(), U256::ZERO);
    }

    #[test]
    fn test_batcher_address() {
        let bedrock = L1BlockInfoTx::Bedrock(L1BlockInfoBedrock {
            batcher_address: address!("6887246668a3b87f54deb3b94ba47a6f63f32985"),
            ..Default::default()
        });
        assert_eq!(bedrock.batcher_address(), address!("6887246668a3b87f54deb3b94ba47a6f63f32985"));

        let ecotone = L1BlockInfoTx::Ecotone(L1BlockInfoEcotone {
            batcher_address: address!("6887246668a3b87f54deb3b94ba47a6f63f32985"),
            ..Default::default()
        });
        assert_eq!(ecotone.batcher_address(), address!("6887246668a3b87f54deb3b94ba47a6f63f32985"));

        let isthmus = L1BlockInfoTx::Isthmus(L1BlockInfoIsthmus {
            batcher_address: address!("6887246668a3b87f54deb3b94ba47a6f63f32985"),
            ..Default::default()
        });
        assert_eq!(isthmus.batcher_address(), address!("6887246668a3b87f54deb3b94ba47a6f63f32985"));
    }

    #[test]
    fn test_l1_fee_scalar() {
        let bedrock = L1BlockInfoTx::Bedrock(L1BlockInfoBedrock {
            l1_fee_scalar: U256::from(123),
            ..Default::default()
        });
        assert_eq!(bedrock.l1_fee_scalar(), U256::from(123));

        let ecotone = L1BlockInfoTx::Ecotone(L1BlockInfoEcotone {
            base_fee_scalar: 456,
            ..Default::default()
        });
        assert_eq!(ecotone.l1_fee_scalar(), U256::from(456));

        let isthmus = L1BlockInfoTx::Isthmus(L1BlockInfoIsthmus {
            base_fee_scalar: 101112,
            ..Default::default()
        });
        assert_eq!(isthmus.l1_fee_scalar(), U256::from(101112));
    }

    #[test]
    fn test_blob_base_fee() {
        let bedrock = L1BlockInfoTx::Bedrock(L1BlockInfoBedrock { ..Default::default() });
        assert_eq!(bedrock.blob_base_fee(), U256::ZERO);

        let ecotone =
            L1BlockInfoTx::Ecotone(L1BlockInfoEcotone { blob_base_fee: 456, ..Default::default() });
        assert_eq!(ecotone.blob_base_fee(), U256::from(456));

        let isthmus = L1BlockInfoTx::Isthmus(L1BlockInfoIsthmus {
            blob_base_fee: 101112,
            ..Default::default()
        });
        assert_eq!(isthmus.blob_base_fee(), U256::from(101112));
    }

    #[test]
    fn test_blob_base_fee_scalar() {
        let bedrock = L1BlockInfoTx::Bedrock(L1BlockInfoBedrock { ..Default::default() });
        assert_eq!(bedrock.blob_base_fee_scalar(), U256::ZERO);

        let ecotone = L1BlockInfoTx::Ecotone(L1BlockInfoEcotone {
            blob_base_fee_scalar: 456,
            ..Default::default()
        });
        assert_eq!(ecotone.blob_base_fee_scalar(), U256::from(456));

        let isthmus = L1BlockInfoTx::Isthmus(L1BlockInfoIsthmus {
            blob_base_fee_scalar: 101112,
            ..Default::default()
        });
        assert_eq!(isthmus.blob_base_fee_scalar(), U256::from(101112));
    }

    #[test]
    fn test_empty_scalars() {
        let bedrock = L1BlockInfoTx::Bedrock(L1BlockInfoBedrock { ..Default::default() });
        assert!(!bedrock.empty_scalars());

        let ecotone = L1BlockInfoTx::Ecotone(L1BlockInfoEcotone {
            empty_scalars: true,
            ..Default::default()
        });
        assert!(ecotone.empty_scalars());

        let ecotone = L1BlockInfoTx::Ecotone(L1BlockInfoEcotone::default());
        assert!(!ecotone.empty_scalars());

        let isthmus = L1BlockInfoTx::Isthmus(L1BlockInfoIsthmus::default());
        assert!(!isthmus.empty_scalars());
    }

    #[test]
    fn test_isthmus_l1_block_info_tx_roundtrip() {
        let expected = L1BlockInfoIsthmus {
            number: 19655712,
            time: 1713121139,
            base_fee: 10445852825,
            block_hash: b256!("1c4c84c50740386c7dc081efddd644405f04cde73e30a2e381737acce9f5add3"),
            sequence_number: 5,
            batcher_address: address!("6887246668a3b87f54deb3b94ba47a6f63f32985"),
            blob_base_fee: 1,
            blob_base_fee_scalar: 810949,
            base_fee_scalar: 1368,
            operator_fee_scalar: 0xabcd,
            operator_fee_constant: 0xdcba,
        };

        let L1BlockInfoTx::Isthmus(decoded) =
            L1BlockInfoTx::decode_calldata(RAW_ISTHMUS_INFO_TX.as_ref()).unwrap()
        else {
            panic!("Wrong fork");
        };
        assert_eq!(expected, decoded);
        assert_eq!(L1BlockInfoTx::Isthmus(decoded).encode_calldata().as_ref(), RAW_ISTHMUS_INFO_TX);
    }

    #[test]
    fn test_bedrock_l1_block_info_tx_roundtrip() {
        let expected = L1BlockInfoBedrock {
            number: 18334955,
            time: 1697121143,
            base_fee: 10419034451,
            block_hash: b256!("392012032675be9f94aae5ab442de73c5f4fb1bf30fa7dd0d2442239899a40fc"),
            sequence_number: 4,
            batcher_address: address!("6887246668a3b87f54deb3b94ba47a6f63f32985"),
            l1_fee_overhead: U256::from(0xbc),
            l1_fee_scalar: U256::from(0xa6fe0),
        };

        let L1BlockInfoTx::Bedrock(decoded) =
            L1BlockInfoTx::decode_calldata(RAW_BEDROCK_INFO_TX.as_ref()).unwrap()
        else {
            panic!("Wrong fork");
        };
        assert_eq!(expected, decoded);
        assert_eq!(L1BlockInfoTx::Bedrock(decoded).encode_calldata().as_ref(), RAW_BEDROCK_INFO_TX);
    }

    #[test]
    fn test_ecotone_l1_block_info_tx_roundtrip() {
        let expected = L1BlockInfoEcotone {
            number: 19655712,
            time: 1713121139,
            base_fee: 10445852825,
            block_hash: b256!("1c4c84c50740386c7dc081efddd644405f04cde73e30a2e381737acce9f5add3"),
            sequence_number: 5,
            batcher_address: address!("6887246668a3b87f54deb3b94ba47a6f63f32985"),
            blob_base_fee: 1,
            blob_base_fee_scalar: 810949,
            base_fee_scalar: 1368,
            empty_scalars: false,
            l1_fee_overhead: U256::ZERO,
        };

        let L1BlockInfoTx::Ecotone(decoded) =
            L1BlockInfoTx::decode_calldata(RAW_ECOTONE_INFO_TX.as_ref()).unwrap()
        else {
            panic!("Wrong fork");
        };
        assert_eq!(expected, decoded);
        assert_eq!(L1BlockInfoTx::Ecotone(decoded).encode_calldata().as_ref(), RAW_ECOTONE_INFO_TX);
    }

    #[test]
    fn test_try_new_bedrock() {
        let rollup_config = RollupConfig::default();
        let l1_config = L1Config::sepolia();
        let system_config = SystemConfig::default();
        let sequence_number = 0;
        let l1_header = Header::default();
        let l2_block_time = 0;

        let l1_info = L1BlockInfoTx::try_new(
            &rollup_config,
            &l1_config,
            &system_config,
            sequence_number,
            &l1_header,
            l2_block_time,
        )
        .unwrap();

        let L1BlockInfoTx::Bedrock(l1_info) = l1_info else {
            panic!("Wrong fork");
        };

        assert_eq!(l1_info.number, l1_header.number);
        assert_eq!(l1_info.time, l1_header.timestamp);
        assert_eq!(l1_info.base_fee, { l1_header.base_fee_per_gas.unwrap_or(0) });
        assert_eq!(l1_info.block_hash, l1_header.hash_slow());
        assert_eq!(l1_info.sequence_number, sequence_number);
        assert_eq!(l1_info.batcher_address, system_config.batcher_address);
        assert_eq!(l1_info.l1_fee_overhead, system_config.overhead);
        assert_eq!(l1_info.l1_fee_scalar, system_config.scalar);
    }

    #[test]
    fn test_try_new_ecotone() {
        let rollup_config = RollupConfig {
            hardforks: HardForkConfig { ecotone_time: Some(1), ..Default::default() },
            ..Default::default()
        };
        let l1_config = L1Config::sepolia();
        let system_config = SystemConfig::default();
        let sequence_number = 0;
        let l1_header = Header::default();
        let l2_block_time = 0xFF;

        let l1_info = L1BlockInfoTx::try_new(
            &rollup_config,
            &l1_config,
            &system_config,
            sequence_number,
            &l1_header,
            l2_block_time,
        )
        .unwrap();

        let L1BlockInfoTx::Ecotone(l1_info) = l1_info else {
            panic!("Wrong fork");
        };

        assert_eq!(l1_info.number, l1_header.number);
        assert_eq!(l1_info.time, l1_header.timestamp);
        assert_eq!(l1_info.base_fee, { l1_header.base_fee_per_gas.unwrap_or(0) });
        assert_eq!(l1_info.block_hash, l1_header.hash_slow());
        assert_eq!(l1_info.sequence_number, sequence_number);
        assert_eq!(l1_info.batcher_address, system_config.batcher_address);
        assert_eq!(l1_info.blob_base_fee, l1_header.blob_fee(BlobParams::cancun()).unwrap_or(1));

        let scalar = system_config.scalar.to_be_bytes::<32>();
        let blob_base_fee_scalar = if scalar[0] == L1BlockInfoEcotone::L1_SCALAR {
            {
                u32::from_be_bytes(
                    scalar[24..28].try_into().expect("Failed to parse L1 blob base fee scalar"),
                )
            }
        } else {
            Default::default()
        };
        let base_fee_scalar =
            u32::from_be_bytes(scalar[28..32].try_into().expect("Failed to parse base fee scalar"));
        assert_eq!(l1_info.blob_base_fee_scalar, blob_base_fee_scalar);
        assert_eq!(l1_info.base_fee_scalar, base_fee_scalar);
    }

    #[rstest]
    #[case::fork_active(true, false)]
    #[case::fork_inactive(false, false)]
    #[should_panic]
    #[case::fork_active_wrong_params(true, true)]
    #[should_panic]
    #[case::fork_inactive_wrong_params(false, true)]
    fn test_try_new_ecotone_with_optional_prague_fee_fork(
        #[case] fork_active: bool,
        #[case] use_wrong_params: bool,
    ) {
        let rollup_config = RollupConfig {
            hardforks: HardForkConfig {
                ecotone_time: Some(1),
                pectra_blob_schedule_time: Some(2),
                ..Default::default()
            },
            ..Default::default()
        };
        let mut l1_genesis: L1ChainConfig = L1Config::sepolia().into();
        l1_genesis.prague_time = Some(2);

        let system_config = SystemConfig::default();
        let sequence_number = 0;
        let l1_header = Header {
            timestamp: if fork_active { 2 } else { 1 },
            excess_blob_gas: Some(0x5080000),
            blob_gas_used: Some(0x100000),
            requests_hash: Some(B256::ZERO),
            ..Default::default()
        };
        let l2_block_time = 0xFF;

        let l1_info = L1BlockInfoTx::try_new(
            &rollup_config,
            &l1_genesis,
            &system_config,
            sequence_number,
            &l1_header,
            l2_block_time,
        )
        .unwrap();

        let L1BlockInfoTx::Ecotone(l1_info) = l1_info else {
            panic!("Wrong fork");
        };

        assert_eq!(l1_info.number, l1_header.number);
        assert_eq!(l1_info.time, l1_header.timestamp);
        assert_eq!(l1_info.base_fee, { l1_header.base_fee_per_gas.unwrap_or(0) });
        assert_eq!(l1_info.block_hash, l1_header.hash_slow());
        assert_eq!(l1_info.sequence_number, sequence_number);
        assert_eq!(l1_info.batcher_address, system_config.batcher_address);
        assert_eq!(
            l1_info.blob_base_fee,
            l1_header
                .blob_fee(if fork_active != use_wrong_params {
                    BlobParams::prague()
                } else {
                    BlobParams::cancun()
                })
                .unwrap_or(1)
        );

        let scalar = system_config.scalar.to_be_bytes::<32>();
        let blob_base_fee_scalar = if scalar[0] == L1BlockInfoEcotone::L1_SCALAR {
            {
                u32::from_be_bytes(
                    scalar[24..28].try_into().expect("Failed to parse L1 blob base fee scalar"),
                )
            }
        } else {
            Default::default()
        };
        let base_fee_scalar =
            u32::from_be_bytes(scalar[28..32].try_into().expect("Failed to parse base fee scalar"));
        assert_eq!(l1_info.blob_base_fee_scalar, blob_base_fee_scalar);
        assert_eq!(l1_info.base_fee_scalar, base_fee_scalar);
    }

    #[test]
    fn test_try_new_isthmus_before_pectra_blob_schedule() {
        let rollup_config = RollupConfig {
            hardforks: HardForkConfig {
                isthmus_time: Some(1),
                pectra_blob_schedule_time: Some(1713121140),
                ..Default::default()
            },
            ..Default::default()
        };
        let l1_config = L1Config::sepolia();
        let system_config = SystemConfig {
            batcher_address: address!("6887246668a3b87f54deb3b94ba47a6f63f32985"),
            operator_fee_scalar: Some(0xabcd),
            operator_fee_constant: Some(0xdcba),
            ..Default::default()
        };
        let sequence_number = 0;
        let l1_header = Header {
            number: 19655712,
            timestamp: 1713121139,
            base_fee_per_gas: Some(10445852825),
            // Assume Pectra is active on L1
            requests_hash: Some(B256::ZERO),
            ..Default::default()
        };
        let l2_block_time = 0xFF;

        let l1_info = L1BlockInfoTx::try_new(
            &rollup_config,
            &l1_config,
            &system_config,
            sequence_number,
            &l1_header,
            l2_block_time,
        )
        .unwrap();

        assert!(matches!(l1_info, L1BlockInfoTx::Isthmus(_)));

        let scalar = system_config.scalar.to_be_bytes::<32>();
        let blob_base_fee_scalar = if scalar[0] == L1BlockInfoIsthmus::L1_SCALAR {
            {
                u32::from_be_bytes(
                    scalar[24..28].try_into().expect("Failed to parse L1 blob base fee scalar"),
                )
            }
        } else {
            Default::default()
        };
        let base_fee_scalar =
            u32::from_be_bytes(scalar[28..32].try_into().expect("Failed to parse base fee scalar"));

        assert_eq!(
            l1_info,
            L1BlockInfoTx::Isthmus(L1BlockInfoIsthmus {
                number: l1_header.number,
                time: l1_header.timestamp,
                base_fee: l1_header.base_fee_per_gas.unwrap_or(0),
                block_hash: l1_header.hash_slow(),
                sequence_number,
                batcher_address: system_config.batcher_address,
                // Expect cancun blob schedule to be used, since pectra blob schedule is scheduled
                // but not active yet.
                blob_base_fee: l1_header.blob_fee(BlobParams::cancun()).unwrap_or(1),
                blob_base_fee_scalar,
                base_fee_scalar,
                operator_fee_scalar: system_config.operator_fee_scalar.unwrap_or_default(),
                operator_fee_constant: system_config.operator_fee_constant.unwrap_or_default(),
            })
        );
    }

    #[test]
    fn test_try_new_isthmus() {
        let rollup_config = RollupConfig {
            hardforks: HardForkConfig { isthmus_time: Some(1), ..Default::default() },
            ..Default::default()
        };
        let l1_config = L1Config::sepolia();
        let system_config = SystemConfig {
            batcher_address: address!("6887246668a3b87f54deb3b94ba47a6f63f32985"),
            operator_fee_scalar: Some(0xabcd),
            operator_fee_constant: Some(0xdcba),
            ..Default::default()
        };
        let sequence_number = 0;
        let l1_header = Header {
            number: 19655712,
            timestamp: 1713121139,
            base_fee_per_gas: Some(10445852825),
            ..Default::default()
        };
        let l2_block_time = 0xFF;

        let l1_info = L1BlockInfoTx::try_new(
            &rollup_config,
            &l1_config,
            &system_config,
            sequence_number,
            &l1_header,
            l2_block_time,
        )
        .unwrap();

        assert!(matches!(l1_info, L1BlockInfoTx::Isthmus(_)));

        let scalar = system_config.scalar.to_be_bytes::<32>();
        let blob_base_fee_scalar = if scalar[0] == L1BlockInfoIsthmus::L1_SCALAR {
            {
                u32::from_be_bytes(
                    scalar[24..28].try_into().expect("Failed to parse L1 blob base fee scalar"),
                )
            }
        } else {
            Default::default()
        };
        let base_fee_scalar =
            u32::from_be_bytes(scalar[28..32].try_into().expect("Failed to parse base fee scalar"));

        assert_eq!(
            l1_info,
            L1BlockInfoTx::Isthmus(L1BlockInfoIsthmus {
                number: l1_header.number,
                time: l1_header.timestamp,
                base_fee: l1_header.base_fee_per_gas.unwrap_or(0),
                block_hash: l1_header.hash_slow(),
                sequence_number,
                batcher_address: system_config.batcher_address,
                blob_base_fee: l1_header.blob_fee(BlobParams::prague()).unwrap_or(1),
                blob_base_fee_scalar,
                base_fee_scalar,
                operator_fee_scalar: system_config.operator_fee_scalar.unwrap_or_default(),
                operator_fee_constant: system_config.operator_fee_constant.unwrap_or_default(),
            })
        );
    }

    #[test]
    fn test_try_new_with_deposit_tx() {
        let rollup_config = RollupConfig {
            hardforks: HardForkConfig { isthmus_time: Some(1), ..Default::default() },
            ..Default::default()
        };
        let l1_config = L1Config::sepolia();
        let system_config = SystemConfig {
            batcher_address: address!("6887246668a3b87f54deb3b94ba47a6f63f32985"),
            operator_fee_scalar: Some(0xabcd),
            operator_fee_constant: Some(0xdcba),
            ..Default::default()
        };
        let sequence_number = 0;
        let l1_header = Header {
            number: 19655712,
            timestamp: 1713121139,
            base_fee_per_gas: Some(10445852825),
            ..Default::default()
        };
        let l2_block_time = 0xFF;

        let (l1_info, deposit_tx) = L1BlockInfoTx::try_new_with_deposit_tx(
            &rollup_config,
            &l1_config,
            &system_config,
            sequence_number,
            &l1_header,
            l2_block_time,
        )
        .unwrap();

        assert!(matches!(l1_info, L1BlockInfoTx::Isthmus(_)));
        assert_eq!(deposit_tx.from, L1_INFO_DEPOSITOR_ADDRESS);
        assert_eq!(deposit_tx.to, TxKind::Call(Predeploys::L1_BLOCK_INFO));
        assert_eq!(deposit_tx.mint, 0);
        assert_eq!(deposit_tx.value, U256::ZERO);
        assert_eq!(deposit_tx.gas_limit, REGOLITH_SYSTEM_TX_GAS);
        assert!(!deposit_tx.is_system_transaction);
        assert_eq!(deposit_tx.input, l1_info.encode_calldata());
    }
}<|MERGE_RESOLUTION|>--- conflicted
+++ resolved
@@ -44,126 +44,7 @@
         sequence_number: u64,
         l1_header: &Header,
     ) -> Result<Self, BlockInfoError> {
-<<<<<<< HEAD
-        // In the first block of Ecotone, the L1Block contract has not been upgraded yet due to the
-        // upgrade transactions being placed after the L1 info transaction. Because of this,
-        // for the first block of Ecotone, we send a Bedrock style L1 block info transaction
-        if !rollup_config.is_ecotone_active(l2_block_time) ||
-            rollup_config.is_first_ecotone_block(l2_block_time)
-        {
-            return Ok(Self::Bedrock(L1BlockInfoBedrock {
-                number: l1_header.number,
-                time: l1_header.timestamp,
-                base_fee: l1_header.base_fee_per_gas.unwrap_or(0),
-                block_hash: l1_header.hash_slow(),
-                sequence_number,
-                batcher_address: system_config.batcher_address,
-                l1_fee_overhead: system_config.overhead,
-                l1_fee_scalar: system_config.scalar,
-            }));
-        }
-
-        // --- Post-Ecotone Operations ---
-
-        let scalar = system_config.scalar.to_be_bytes::<32>();
-        let blob_base_fee_scalar = (scalar[0] == L1BlockInfoEcotone::L1_SCALAR)
-            .then(|| {
-                Ok::<u32, BlockInfoError>(u32::from_be_bytes(
-                    scalar[24..28].try_into().map_err(|_| BlockInfoError::L1BlobBaseFeeScalar)?,
-                ))
-            })
-            .transpose()?
-            .unwrap_or_default();
-        let base_fee_scalar = u32::from_be_bytes(
-            scalar[28..32].try_into().map_err(|_| BlockInfoError::BaseFeeScalar)?,
-        );
-
-        // Determine the blob fee configuration based on the timestamp.
-        // We start with the scheduled blob fee parameters, and then check for the osaka and prague
-        // parameters.
-        let blob_fee_params = l1_config.blob_schedule_blob_params();
-
-        let blob_fee_config =
-            match blob_fee_params.active_scheduled_params_at_timestamp(l1_header.timestamp) {
-                Some(blob_fee_param) => *blob_fee_param,
-                None if l1_config.osaka_time.is_some_and(|time| time <= l1_header.timestamp) => {
-                    BlobParams::osaka()
-                }
-                None if l1_config
-                    .prague_time.is_some_and(|time| time <= l1_header.timestamp) &&
-                    // There was an incident on OP Stack Sepolia chains (03-05-2025) when L1 activated pectra,
-                    // where the sequencer followed the incorrect chain, using the legacy Cancun blob fee
-                    // schedule instead of the new Prague blob fee schedule. This portion of the chain was
-                    // chosen to be canonicalized in favor of the prospect of a deep reorg imposed by the
-                    // sequencers of the testnet chains. An optional hardfork was introduced for Sepolia only,
-                    // where if present, activates the use of the Prague blob fee schedule. If the hardfork is
-                    // not present, and L1 has activated pectra, the Prague blob fee schedule is used
-                    // immediately.
-                    (rollup_config.hardforks.pectra_blob_schedule_time.is_none() ||
-                        rollup_config.is_pectra_blob_schedule_active(l1_header.timestamp)) =>
-                {
-                    BlobParams::prague()
-                }
-                _ => BlobParams::cancun(),
-            };
-
-        let blob_base_fee = l1_header.blob_fee(blob_fee_config).unwrap_or(1);
-        let block_hash = l1_header.hash_slow();
-        let base_fee = l1_header.base_fee_per_gas.unwrap_or(0);
-
-        if rollup_config.is_jovian_active(l2_block_time) &&
-            !rollup_config.is_first_jovian_block(l2_block_time)
-        {
-            let operator_fee_scalar = system_config.operator_fee_scalar.unwrap_or_default();
-            let operator_fee_constant = system_config.operator_fee_constant.unwrap_or_default();
-            let mut da_footprint_gas_scalar = system_config
-                .da_footprint_gas_scalar
-                .unwrap_or(L1BlockInfoJovian::DEFAULT_DA_FOOTPRINT_GAS_SCALAR);
-
-            if da_footprint_gas_scalar == 0 {
-                da_footprint_gas_scalar = L1BlockInfoJovian::DEFAULT_DA_FOOTPRINT_GAS_SCALAR;
-            }
-
-            return Ok(Self::Jovian(L1BlockInfoJovian {
-                number: l1_header.number,
-                time: l1_header.timestamp,
-                base_fee,
-                block_hash,
-                sequence_number,
-                batcher_address: system_config.batcher_address,
-                blob_base_fee,
-                blob_base_fee_scalar,
-                base_fee_scalar,
-                operator_fee_scalar,
-                operator_fee_constant,
-                da_footprint_gas_scalar,
-            }));
-        }
-
-        if rollup_config.is_isthmus_active(l2_block_time) &&
-            !rollup_config.is_first_isthmus_block(l2_block_time)
-        {
-            let operator_fee_scalar = system_config.operator_fee_scalar.unwrap_or_default();
-            let operator_fee_constant = system_config.operator_fee_constant.unwrap_or_default();
-            return Ok(Self::Isthmus(L1BlockInfoIsthmus {
-                number: l1_header.number,
-                time: l1_header.timestamp,
-                base_fee,
-                block_hash,
-                sequence_number,
-                batcher_address: system_config.batcher_address,
-                blob_base_fee,
-                blob_base_fee_scalar,
-                base_fee_scalar,
-                operator_fee_scalar,
-                operator_fee_constant,
-            }));
-        }
-
-        Ok(Self::Ecotone(L1BlockInfoEcotone {
-=======
         Ok(Self::Bedrock(L1BlockInfoBedrock {
->>>>>>> 535110d9
             number: l1_header.number,
             time: l1_header.timestamp,
             base_fee: l1_header.base_fee_per_gas.unwrap_or(0),
