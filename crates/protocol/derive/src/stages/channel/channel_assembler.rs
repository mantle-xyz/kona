--- conflicted
+++ resolved
@@ -120,23 +120,7 @@
                 return Err(PipelineError::NotEnoughData.temp());
             }
 
-<<<<<<< HEAD
-            let size = channel.size() as f64;
-            kona_macros::set!(gauge, crate::metrics::Metrics::PIPELINE_CHANNEL_MEM, size);
-
-            let max_rlp_bytes_per_channel = if self.cfg.is_fjord_active(origin.timestamp) {
-                MAX_RLP_BYTES_PER_CHANNEL_FJORD
-            } else {
-                MAX_RLP_BYTES_PER_CHANNEL_BEDROCK
-            };
-            kona_macros::set!(
-                gauge,
-                crate::metrics::Metrics::PIPELINE_MAX_RLP_BYTES,
-                max_rlp_bytes_per_channel as f64
-            );
-=======
             let max_rlp_bytes_per_channel = MAX_RLP_BYTES_PER_CHANNEL_BEDROCK;
->>>>>>> 2938087b
             if channel.size() > max_rlp_bytes_per_channel as usize {
                 warn!(
                     target: "channel_assembler",
