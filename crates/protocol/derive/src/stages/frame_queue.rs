--- conflicted
+++ resolved
@@ -37,11 +37,7 @@
     /// The current frame queue.
     pub queue: VecDeque<Frame>,
     /// The rollup config.
-<<<<<<< HEAD
-    pub rollup_config: Arc<RollupConfig>,
-=======
     _rollup_config: Arc<RollupConfig>,
->>>>>>> 2938087b
 }
 
 impl<P> FrameQueue<P>
