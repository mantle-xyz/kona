//! The [`AttributesBuilder`] and it's default implementation.

use crate::{
    AttributesBuilder, BuilderError, ChainProvider, L2ChainProvider, PipelineEncodingError,
    PipelineError, PipelineErrorKind, PipelineResult,
};
use alloc::{boxed::Box, fmt::Debug, string::ToString, sync::Arc, vec, vec::Vec};
use alloy_consensus::{Eip658Value, Receipt};
use alloy_eips::{BlockNumHash, eip2718::Encodable2718};
use alloy_primitives::{Address, B256, Bytes};
use alloy_rlp::Encodable;
use alloy_rpc_types_engine::PayloadAttributes;
use async_trait::async_trait;
<<<<<<< HEAD
use kona_genesis::{L1ChainConfig, RollupConfig};
use kona_hardforks::{Hardfork, Hardforks};
=======
use kona_genesis::RollupConfig;
>>>>>>> 2938087b
use kona_protocol::{
    DEPOSIT_EVENT_ABI_HASH, L1BlockInfoTx, L2BlockInfo, Predeploys, decode_deposit,
};
use op_alloy_rpc_types_engine::OpPayloadAttributes;

/// A stateful implementation of the [`AttributesBuilder`].
#[derive(Debug, Default)]
pub struct StatefulAttributesBuilder<L1P, L2P>
where
    L1P: ChainProvider + Debug,
    L2P: L2ChainProvider + Debug,
{
    /// The rollup config.
    rollup_cfg: Arc<RollupConfig>,
    /// The L1 config.
    l1_cfg: Arc<L1ChainConfig>,
    /// The system config fetcher.
    config_fetcher: L2P,
    /// The L1 receipts fetcher.
    receipts_fetcher: L1P,
}

impl<L1P, L2P> StatefulAttributesBuilder<L1P, L2P>
where
    L1P: ChainProvider + Debug,
    L2P: L2ChainProvider + Debug,
{
    /// Create a new [`StatefulAttributesBuilder`] with the given epoch.
    pub const fn new(
        rcfg: Arc<RollupConfig>,
        l1_cfg: Arc<L1ChainConfig>,
        sys_cfg_fetcher: L2P,
        receipts: L1P,
    ) -> Self {
        Self {
            rollup_cfg: rcfg,
            l1_cfg,
            config_fetcher: sys_cfg_fetcher,
            receipts_fetcher: receipts,
        }
    }
}

#[async_trait]
impl<L1P, L2P> AttributesBuilder for StatefulAttributesBuilder<L1P, L2P>
where
    L1P: ChainProvider + Debug + Send,
    L2P: L2ChainProvider + Debug + Send,
{
    async fn prepare_payload_attributes(
        &mut self,
        l2_parent: L2BlockInfo,
        epoch: BlockNumHash,
    ) -> PipelineResult<OpPayloadAttributes> {
        let l1_header;
        let deposit_transactions: Vec<Bytes>;

        let mut sys_config = self
            .config_fetcher
            .system_config_by_number(l2_parent.block_info.number, self.rollup_cfg.clone())
            .await
            .map_err(Into::into)?;

        // If the L1 origin changed in this block, then we are in the first block of the epoch.
        // In this case we need to fetch all transaction receipts from the L1 origin block so
        // we can scan for user deposits.
        let sequence_number = if l2_parent.l1_origin.number != epoch.number {
            let header =
                self.receipts_fetcher.header_by_hash(epoch.hash).await.map_err(Into::into)?;
            if l2_parent.l1_origin.hash != header.parent_hash {
                return Err(PipelineErrorKind::Reset(
                    BuilderError::BlockMismatchEpochReset(
                        epoch,
                        l2_parent.l1_origin,
                        header.parent_hash,
                    )
                    .into(),
                ));
            }
            let receipts =
                self.receipts_fetcher.receipts_by_hash(epoch.hash).await.map_err(Into::into)?;
            let deposits =
                derive_deposits(epoch.hash, &receipts, self.rollup_cfg.deposit_contract_address)
                    .await
                    .map_err(|e| PipelineError::BadEncoding(e).crit())?;
            sys_config
                .update_with_receipts(
                    &receipts,
                    self.rollup_cfg.l1_system_config_address,
                    self.rollup_cfg.is_ecotone_active(header.timestamp),
                )
                .map_err(|e| PipelineError::SystemConfigUpdate(e).crit())?;
            l1_header = header;
            deposit_transactions = deposits;
            0
        } else {
            #[allow(clippy::collapsible_else_if)]
            if l2_parent.l1_origin.hash != epoch.hash {
                return Err(PipelineErrorKind::Reset(
                    BuilderError::BlockMismatch(epoch, l2_parent.l1_origin).into(),
                ));
            }

            let header =
                self.receipts_fetcher.header_by_hash(epoch.hash).await.map_err(Into::into)?;
            l1_header = header;
            deposit_transactions = vec![];
            l2_parent.seq_num + 1
        };

        // Sanity check the L1 origin was correctly selected to maintain the time invariant
        // between L1 and L2.
        let next_l2_time = l2_parent.block_info.timestamp + self.rollup_cfg.block_time;
        if next_l2_time < l1_header.timestamp {
            return Err(PipelineErrorKind::Reset(
                BuilderError::BrokenTimeInvariant(
                    l2_parent.l1_origin,
                    next_l2_time,
                    BlockNumHash { hash: l1_header.hash_slow(), number: l1_header.number },
                    l1_header.timestamp,
                )
                .into(),
            ));
        }

        // let mut upgrade_transactions: Vec<Bytes> = vec![];
        // if self.rollup_cfg.is_ecotone_active(next_l2_time) &&
        //     !self.rollup_cfg.is_ecotone_active(l2_parent.block_info.timestamp)
        // {
        //     upgrade_transactions = Hardforks::ECOTONE.txs().collect();
        // }
        // if self.rollup_cfg.is_fjord_active(next_l2_time) &&
        //     !self.rollup_cfg.is_fjord_active(l2_parent.block_info.timestamp)
        // {
        //     upgrade_transactions.append(&mut Hardforks::FJORD.txs().collect());
        // }
        // if self.rollup_cfg.is_isthmus_active(next_l2_time) &&
        //     !self.rollup_cfg.is_isthmus_active(l2_parent.block_info.timestamp)
        // {
        //     upgrade_transactions.append(&mut Hardforks::ISTHMUS.txs().collect());
        // }
        // if self.rollup_cfg.is_interop_active(next_l2_time) &&
        //     !self.rollup_cfg.is_interop_active(l2_parent.block_info.timestamp)
        // {
        //     upgrade_transactions.append(&mut Hardforks::INTEROP.txs().collect());
        // }

        // Build and encode the L1 info transaction for the current payload.
        let (_, l1_info_tx_envelope) = L1BlockInfoTx::try_new_with_deposit_tx(
            &self.rollup_cfg,
            &self.l1_cfg,
            &sys_config,
            sequence_number,
            &l1_header,
            next_l2_time,
        )
        .map_err(|e| {
            PipelineError::AttributesBuilder(BuilderError::Custom(e.to_string())).crit()
        })?;
        let mut encoded_l1_info_tx = Vec::with_capacity(l1_info_tx_envelope.length());
        l1_info_tx_envelope.encode_2718(&mut encoded_l1_info_tx);

        let mut txs = Vec::with_capacity(1 + deposit_transactions.len());
        txs.push(encoded_l1_info_tx.into());
        txs.extend(deposit_transactions);
        // txs.extend(upgrade_transactions);

        let mut withdrawals = None;
        if self.rollup_cfg.is_canyon_active(next_l2_time) {
            withdrawals = Some(Vec::default());
        }

        let mut parent_beacon_root = None;
        if self.rollup_cfg.is_ecotone_active(next_l2_time) {
            // if the parent beacon root is not available, default to zero hash
            parent_beacon_root = Some(l1_header.parent_beacon_block_root.unwrap_or_default());
        }

        Ok(OpPayloadAttributes {
            payload_attributes: PayloadAttributes {
                timestamp: next_l2_time,
                prev_randao: l1_header.mix_hash,
                suggested_fee_recipient: Predeploys::SEQUENCER_FEE_VAULT,
                parent_beacon_block_root: parent_beacon_root,
                withdrawals,
            },
            transactions: Some(txs),
            no_tx_pool: Some(true),
            gas_limit: Some(u64::from_be_bytes(
                alloy_primitives::U64::from(sys_config.gas_limit).to_be_bytes(),
            )),
<<<<<<< HEAD
            eip_1559_params: sys_config.eip_1559_params(
                &self.rollup_cfg,
                l2_parent.block_info.timestamp,
                next_l2_time,
            ),
            min_base_fee: self
                .rollup_cfg
                .is_jovian_active(next_l2_time)
                .then(|| sys_config.min_base_fee.unwrap_or_default()), /* Default to zero if not
                                                                        * set at Jovian */
=======
            eip_1559_params: None,
>>>>>>> 2938087b
        })
    }
}

/// Derive deposits as `Vec<Bytes>` for transaction receipts.
///
/// Successful deposits must be emitted by the deposit contract and have the correct event
/// signature. So the receipt address must equal the specified deposit contract and the first topic
/// must be the [`DEPOSIT_EVENT_ABI_HASH`].
async fn derive_deposits(
    block_hash: B256,
    receipts: &[Receipt],
    deposit_contract: Address,
) -> Result<Vec<Bytes>, PipelineEncodingError> {
    let mut global_index = 0;
    let mut res = Vec::new();
    for r in receipts.iter() {
        if Eip658Value::Eip658(false) == r.status {
            continue;
        }
        for l in r.logs.iter() {
            let curr_index = global_index;
            global_index += 1;
            if l.data.topics().first().is_none_or(|i| *i != DEPOSIT_EVENT_ABI_HASH) {
                continue;
            }
            if l.address != deposit_contract {
                continue;
            }
            let decoded = decode_deposit(block_hash, curr_index, l)?;
            res.push(decoded);
        }
    }
    Ok(res)
}

#[cfg(test)]
mod tests {
    use super::*;
    use crate::{
        errors::ResetError,
        test_utils::{TestChainProvider, TestSystemConfigL2Fetcher},
    };
    use alloc::vec;
    use alloy_consensus::Header;
    use alloy_primitives::{B256, Log, LogData, U64, U256, address};
    use kona_genesis::{HardForkConfig, SystemConfig};
    use kona_protocol::{BlockInfo, DepositError};
    use kona_registry::L1Config;

    fn generate_valid_log() -> Log {
        let deposit_contract = address!("1111111111111111111111111111111111111111");
        let mut data = vec![0u8; 192];
        let offset: [u8; 8] = U64::from(32).to_be_bytes();
        data[24..32].copy_from_slice(&offset);
        let len: [u8; 8] = U64::from(128).to_be_bytes();
        data[56..64].copy_from_slice(&len);
        // Copy the u128 mint value
        let mint: [u8; 16] = 10_u128.to_be_bytes();
        data[80..96].copy_from_slice(&mint);
        // Copy the tx value
        let value: [u8; 32] = U256::from(100).to_be_bytes();
        data[96..128].copy_from_slice(&value);
        // Copy the gas limit
        let gas: [u8; 8] = 1000_u64.to_be_bytes();
        data[128..136].copy_from_slice(&gas);
        // Copy the isCreation flag
        data[136] = 1;
        let from = address!("2222222222222222222222222222222222222222");
        let mut from_bytes = vec![0u8; 32];
        from_bytes[12..32].copy_from_slice(from.as_slice());
        let to = address!("3333333333333333333333333333333333333333");
        let mut to_bytes = vec![0u8; 32];
        to_bytes[12..32].copy_from_slice(to.as_slice());
        Log {
            address: deposit_contract,
            data: LogData::new_unchecked(
                vec![
                    DEPOSIT_EVENT_ABI_HASH,
                    B256::from_slice(&from_bytes),
                    B256::from_slice(&to_bytes),
                    B256::default(),
                ],
                Bytes::from(data),
            ),
        }
    }

    fn generate_valid_receipt() -> Receipt {
        let mut bad_dest_log = generate_valid_log();
        bad_dest_log.data.topics_mut()[1] = B256::default();
        let mut invalid_topic_log = generate_valid_log();
        invalid_topic_log.data.topics_mut()[0] = B256::default();
        Receipt {
            status: Eip658Value::Eip658(true),
            logs: vec![generate_valid_log(), bad_dest_log, invalid_topic_log],
            ..Default::default()
        }
    }

    #[tokio::test]
    async fn test_derive_deposits_empty() {
        let receipts = vec![];
        let deposit_contract = Address::default();
        let result = derive_deposits(B256::default(), &receipts, deposit_contract).await;
        assert!(result.unwrap().is_empty());
    }

    #[tokio::test]
    async fn test_derive_deposits_non_deposit_events_filtered_out() {
        let deposit_contract = address!("1111111111111111111111111111111111111111");
        let mut invalid = generate_valid_receipt();
        invalid.logs[0].data = LogData::new_unchecked(vec![], Bytes::default());
        let receipts = vec![generate_valid_receipt(), generate_valid_receipt(), invalid];
        let result = derive_deposits(B256::default(), &receipts, deposit_contract).await;
        assert_eq!(result.unwrap().len(), 5);
    }

    #[tokio::test]
    async fn test_derive_deposits_non_deposit_contract_addr() {
        let deposit_contract = address!("1111111111111111111111111111111111111111");
        let mut invalid = generate_valid_receipt();
        invalid.logs[0].address = Address::default();
        let receipts = vec![generate_valid_receipt(), generate_valid_receipt(), invalid];
        let result = derive_deposits(B256::default(), &receipts, deposit_contract).await;
        assert_eq!(result.unwrap().len(), 5);
    }

    #[tokio::test]
    async fn test_derive_deposits_decoding_errors() {
        let deposit_contract = address!("1111111111111111111111111111111111111111");
        let mut invalid = generate_valid_receipt();
        invalid.logs[0].data =
            LogData::new_unchecked(vec![DEPOSIT_EVENT_ABI_HASH], Bytes::default());
        let receipts = vec![generate_valid_receipt(), generate_valid_receipt(), invalid];
        let result = derive_deposits(B256::default(), &receipts, deposit_contract).await;
        let downcasted = result.unwrap_err();
        assert_eq!(downcasted, DepositError::UnexpectedTopicsLen(1).into());
    }

    #[tokio::test]
    async fn test_derive_deposits_succeeds() {
        let deposit_contract = address!("1111111111111111111111111111111111111111");
        let receipts = vec![generate_valid_receipt(), generate_valid_receipt()];
        let result = derive_deposits(B256::default(), &receipts, deposit_contract).await;
        assert_eq!(result.unwrap().len(), 4);
    }

    #[tokio::test]
    async fn test_prepare_payload_block_mismatch_epoch_reset() {
        let cfg = Arc::new(RollupConfig::default());
        let l1_cfg = Arc::new(L1Config::sepolia().into());
        let l2_number = 1;
        let mut fetcher = TestSystemConfigL2Fetcher::default();
        fetcher.insert(l2_number, SystemConfig::default());
        let mut provider = TestChainProvider::default();
        let header = Header::default();
        let hash = header.hash_slow();
        provider.insert_header(hash, header);
        let mut builder = StatefulAttributesBuilder::new(cfg, l1_cfg, fetcher, provider);
        let epoch = BlockNumHash { hash, number: l2_number };
        let l2_parent = L2BlockInfo {
            block_info: BlockInfo { hash: B256::ZERO, number: l2_number, ..Default::default() },
            l1_origin: BlockNumHash { hash: B256::left_padding_from(&[0xFF]), number: 2 },
            seq_num: 0,
        };
        // This should error because the l2 parent's l1_origin.hash should equal the epoch header
        // hash. Here we use the default header whose hash will not equal the custom `l2_hash`.
        let expected =
            BuilderError::BlockMismatchEpochReset(epoch, l2_parent.l1_origin, B256::default());
        let err = builder.prepare_payload_attributes(l2_parent, epoch).await.unwrap_err();
        assert_eq!(err, PipelineErrorKind::Reset(expected.into()));
    }

    #[tokio::test]
    async fn test_prepare_payload_block_mismatch() {
        let cfg = Arc::new(RollupConfig::default());
        let l1_cfg = Arc::new(L1Config::sepolia().into());
        let l2_number = 1;
        let mut fetcher = TestSystemConfigL2Fetcher::default();
        fetcher.insert(l2_number, SystemConfig::default());
        let mut provider = TestChainProvider::default();
        let header = Header::default();
        let hash = header.hash_slow();
        provider.insert_header(hash, header);
        let mut builder = StatefulAttributesBuilder::new(cfg, l1_cfg, fetcher, provider);
        let epoch = BlockNumHash { hash, number: l2_number };
        let l2_parent = L2BlockInfo {
            block_info: BlockInfo { hash: B256::ZERO, number: l2_number, ..Default::default() },
            l1_origin: BlockNumHash { hash: B256::ZERO, number: l2_number },
            seq_num: 0,
        };
        // This should error because the l2 parent's l1_origin.hash should equal the epoch hash
        // Here the default header is used whose hash will not equal the custom `l2_hash` above.
        let expected = BuilderError::BlockMismatch(epoch, l2_parent.l1_origin);
        let err = builder.prepare_payload_attributes(l2_parent, epoch).await.unwrap_err();
        assert_eq!(err, PipelineErrorKind::Reset(ResetError::AttributesBuilder(expected)));
    }

    #[tokio::test]
    async fn test_prepare_payload_broken_time_invariant() {
        let block_time = 10;
        let timestamp = 100;
        let cfg = Arc::new(RollupConfig { block_time, ..Default::default() });
        let l1_cfg = Arc::new(L1Config::sepolia().into());
        let l2_number = 1;
        let mut fetcher = TestSystemConfigL2Fetcher::default();
        fetcher.insert(l2_number, SystemConfig::default());
        let mut provider = TestChainProvider::default();
        let header = Header { timestamp, ..Default::default() };
        let hash = header.hash_slow();
        provider.insert_header(hash, header);
        let mut builder = StatefulAttributesBuilder::new(cfg, l1_cfg, fetcher, provider);
        let epoch = BlockNumHash { hash, number: l2_number };
        let l2_parent = L2BlockInfo {
            block_info: BlockInfo { hash: B256::ZERO, number: l2_number, ..Default::default() },
            l1_origin: BlockNumHash { hash, number: l2_number },
            seq_num: 0,
        };
        let next_l2_time = l2_parent.block_info.timestamp + block_time;
        let block_id = BlockNumHash { hash, number: 0 };
        let expected = BuilderError::BrokenTimeInvariant(
            l2_parent.l1_origin,
            next_l2_time,
            block_id,
            timestamp,
        );
        let err = builder.prepare_payload_attributes(l2_parent, epoch).await.unwrap_err();
        assert_eq!(err, PipelineErrorKind::Reset(ResetError::AttributesBuilder(expected)));
    }

    #[tokio::test]
    async fn test_prepare_payload_without_forks() {
        let block_time = 10;
        let timestamp = 100;
        let cfg = Arc::new(RollupConfig { block_time, ..Default::default() });
        let l1_cfg = Arc::new(L1Config::sepolia().into());
        let l2_number = 1;
        let mut fetcher = TestSystemConfigL2Fetcher::default();
        fetcher.insert(l2_number, SystemConfig::default());
        let mut provider = TestChainProvider::default();
        let header = Header { timestamp, ..Default::default() };
        let prev_randao = header.mix_hash;
        let hash = header.hash_slow();
        provider.insert_header(hash, header);
        let mut builder = StatefulAttributesBuilder::new(cfg, l1_cfg, fetcher, provider);
        let epoch = BlockNumHash { hash, number: l2_number };
        let l2_parent = L2BlockInfo {
            block_info: BlockInfo {
                hash: B256::ZERO,
                number: l2_number,
                timestamp,
                parent_hash: hash,
            },
            l1_origin: BlockNumHash { hash, number: l2_number },
            seq_num: 0,
        };
        let next_l2_time = l2_parent.block_info.timestamp + block_time;
        let payload = builder.prepare_payload_attributes(l2_parent, epoch).await.unwrap();
        let expected = OpPayloadAttributes {
            payload_attributes: PayloadAttributes {
                timestamp: next_l2_time,
                prev_randao,
                suggested_fee_recipient: Predeploys::SEQUENCER_FEE_VAULT,
                parent_beacon_block_root: None,
                withdrawals: None,
            },
            transactions: payload.transactions.clone(),
            no_tx_pool: Some(true),
            gas_limit: Some(u64::from_be_bytes(
                alloy_primitives::U64::from(SystemConfig::default().gas_limit).to_be_bytes(),
            )),
            eip_1559_params: None,
            min_base_fee: None,
        };
        assert_eq!(payload, expected);
        assert_eq!(payload.transactions.unwrap().len(), 1);
    }

    #[tokio::test]
    async fn test_prepare_payload_with_canyon() {
        let block_time = 10;
        let timestamp = 100;
        let cfg = Arc::new(RollupConfig {
            block_time,
            hardforks: HardForkConfig { canyon_time: Some(0), ..Default::default() },
            ..Default::default()
        });
        let l1_cfg = Arc::new(L1Config::sepolia().into());
        let l2_number = 1;
        let mut fetcher = TestSystemConfigL2Fetcher::default();
        fetcher.insert(l2_number, SystemConfig::default());
        let mut provider = TestChainProvider::default();
        let header = Header { timestamp, ..Default::default() };
        let prev_randao = header.mix_hash;
        let hash = header.hash_slow();
        provider.insert_header(hash, header);
        let mut builder = StatefulAttributesBuilder::new(cfg, l1_cfg, fetcher, provider);
        let epoch = BlockNumHash { hash, number: l2_number };
        let l2_parent = L2BlockInfo {
            block_info: BlockInfo {
                hash: B256::ZERO,
                number: l2_number,
                timestamp,
                parent_hash: hash,
            },
            l1_origin: BlockNumHash { hash, number: l2_number },
            seq_num: 0,
        };
        let next_l2_time = l2_parent.block_info.timestamp + block_time;
        let payload = builder.prepare_payload_attributes(l2_parent, epoch).await.unwrap();
        let expected = OpPayloadAttributes {
            payload_attributes: PayloadAttributes {
                timestamp: next_l2_time,
                prev_randao,
                suggested_fee_recipient: Predeploys::SEQUENCER_FEE_VAULT,
                parent_beacon_block_root: None,
                withdrawals: Some(Vec::default()),
            },
            transactions: payload.transactions.clone(),
            no_tx_pool: Some(true),
            gas_limit: Some(u64::from_be_bytes(
                alloy_primitives::U64::from(SystemConfig::default().gas_limit).to_be_bytes(),
            )),
            eip_1559_params: None,
            min_base_fee: None,
        };
        assert_eq!(payload, expected);
        assert_eq!(payload.transactions.unwrap().len(), 1);
    }

    #[tokio::test]
    async fn test_prepare_payload_with_ecotone() {
        let block_time = 2;
        let timestamp = 100;
        let cfg = Arc::new(RollupConfig {
            block_time,
            hardforks: HardForkConfig { ecotone_time: Some(102), ..Default::default() },
            ..Default::default()
        });
        let l1_cfg = Arc::new(L1Config::sepolia().into());
        let l2_number = 1;
        let mut fetcher = TestSystemConfigL2Fetcher::default();
        fetcher.insert(l2_number, SystemConfig::default());
        let mut provider = TestChainProvider::default();
        let header = Header { timestamp, ..Default::default() };
        let parent_beacon_block_root = Some(header.parent_beacon_block_root.unwrap_or_default());
        let prev_randao = header.mix_hash;
        let hash = header.hash_slow();
        provider.insert_header(hash, header);
        let mut builder = StatefulAttributesBuilder::new(cfg, l1_cfg, fetcher, provider);
        let epoch = BlockNumHash { hash, number: l2_number };
        let l2_parent = L2BlockInfo {
            block_info: BlockInfo {
                hash: B256::ZERO,
                number: l2_number,
                timestamp,
                parent_hash: hash,
            },
            l1_origin: BlockNumHash { hash, number: l2_number },
            seq_num: 0,
        };
        let next_l2_time = l2_parent.block_info.timestamp + block_time;
        let payload = builder.prepare_payload_attributes(l2_parent, epoch).await.unwrap();
        let expected = OpPayloadAttributes {
            payload_attributes: PayloadAttributes {
                timestamp: next_l2_time,
                prev_randao,
                suggested_fee_recipient: Predeploys::SEQUENCER_FEE_VAULT,
                parent_beacon_block_root,
                withdrawals: Some(vec![]),
            },
            transactions: payload.transactions.clone(),
            no_tx_pool: Some(true),
            gas_limit: Some(u64::from_be_bytes(
                alloy_primitives::U64::from(SystemConfig::default().gas_limit).to_be_bytes(),
            )),
            eip_1559_params: None,
            min_base_fee: None,
        };
        assert_eq!(payload, expected);
        assert_eq!(payload.transactions.unwrap().len(), 7);
    }

    #[tokio::test]
    async fn test_prepare_payload_with_fjord() {
        let block_time = 2;
        let timestamp = 100;
        let cfg = Arc::new(RollupConfig {
            block_time,
            hardforks: HardForkConfig { fjord_time: Some(102), ..Default::default() },
            ..Default::default()
        });
        let l1_cfg = Arc::new(L1Config::sepolia().into());
        let l2_number = 1;
        let mut fetcher = TestSystemConfigL2Fetcher::default();
        fetcher.insert(l2_number, SystemConfig::default());
        let mut provider = TestChainProvider::default();
        let header = Header { timestamp, ..Default::default() };
        let prev_randao = header.mix_hash;
        let hash = header.hash_slow();
        provider.insert_header(hash, header);
        let mut builder = StatefulAttributesBuilder::new(cfg, l1_cfg, fetcher, provider);
        let epoch = BlockNumHash { hash, number: l2_number };
        let l2_parent = L2BlockInfo {
            block_info: BlockInfo {
                hash: B256::ZERO,
                number: l2_number,
                timestamp,
                parent_hash: hash,
            },
            l1_origin: BlockNumHash { hash, number: l2_number },
            seq_num: 0,
        };
        let next_l2_time = l2_parent.block_info.timestamp + block_time;
        let payload = builder.prepare_payload_attributes(l2_parent, epoch).await.unwrap();
        let expected = OpPayloadAttributes {
            payload_attributes: PayloadAttributes {
                timestamp: next_l2_time,
                prev_randao,
                suggested_fee_recipient: Predeploys::SEQUENCER_FEE_VAULT,
                parent_beacon_block_root: Some(B256::ZERO),
                withdrawals: Some(vec![]),
            },
            transactions: payload.transactions.clone(),
            no_tx_pool: Some(true),
            gas_limit: Some(u64::from_be_bytes(
                alloy_primitives::U64::from(SystemConfig::default().gas_limit).to_be_bytes(),
            )),
            eip_1559_params: None,
            min_base_fee: None,
        };
        assert_eq!(payload.transactions.as_ref().unwrap().len(), 10);
        assert_eq!(payload, expected);
    }
}<|MERGE_RESOLUTION|>--- conflicted
+++ resolved
@@ -11,12 +11,7 @@
 use alloy_rlp::Encodable;
 use alloy_rpc_types_engine::PayloadAttributes;
 use async_trait::async_trait;
-<<<<<<< HEAD
-use kona_genesis::{L1ChainConfig, RollupConfig};
-use kona_hardforks::{Hardfork, Hardforks};
-=======
 use kona_genesis::RollupConfig;
->>>>>>> 2938087b
 use kona_protocol::{
     DEPOSIT_EVENT_ABI_HASH, L1BlockInfoTx, L2BlockInfo, Predeploys, decode_deposit,
 };
@@ -208,20 +203,8 @@
             gas_limit: Some(u64::from_be_bytes(
                 alloy_primitives::U64::from(sys_config.gas_limit).to_be_bytes(),
             )),
-<<<<<<< HEAD
-            eip_1559_params: sys_config.eip_1559_params(
-                &self.rollup_cfg,
-                l2_parent.block_info.timestamp,
-                next_l2_time,
-            ),
-            min_base_fee: self
-                .rollup_cfg
-                .is_jovian_active(next_l2_time)
-                .then(|| sys_config.min_base_fee.unwrap_or_default()), /* Default to zero if not
-                                                                        * set at Jovian */
-=======
             eip_1559_params: None,
->>>>>>> 2938087b
+            min_base_fee: None,
         })
     }
 }
