--- conflicted
+++ resolved
@@ -137,34 +137,6 @@
             ));
         }
 
-<<<<<<< HEAD
-        let mut upgrade_transactions: Vec<Bytes> = vec![];
-        if self.rollup_cfg.is_ecotone_active(next_l2_time) &&
-            !self.rollup_cfg.is_ecotone_active(l2_parent.block_info.timestamp)
-        {
-            upgrade_transactions = Hardforks::ECOTONE.txs().collect();
-        }
-        if self.rollup_cfg.is_fjord_active(next_l2_time) &&
-            !self.rollup_cfg.is_fjord_active(l2_parent.block_info.timestamp)
-        {
-            upgrade_transactions.append(&mut Hardforks::FJORD.txs().collect());
-        }
-        if self.rollup_cfg.is_isthmus_active(next_l2_time) &&
-            !self.rollup_cfg.is_isthmus_active(l2_parent.block_info.timestamp)
-        {
-            upgrade_transactions.append(&mut Hardforks::ISTHMUS.txs().collect());
-        }
-        if self.rollup_cfg.is_jovian_active(next_l2_time) &&
-            !self.rollup_cfg.is_jovian_active(l2_parent.block_info.timestamp)
-        {
-            upgrade_transactions.append(&mut Hardforks::JOVIAN.txs().collect());
-        }
-        if self.rollup_cfg.is_interop_active(next_l2_time) &&
-            !self.rollup_cfg.is_interop_active(l2_parent.block_info.timestamp)
-        {
-            upgrade_transactions.append(&mut Hardforks::INTEROP.txs().collect());
-        }
-=======
         // let mut upgrade_transactions: Vec<Bytes> = vec![];
         // if self.rollup_cfg.is_ecotone_active(next_l2_time) &&
         //     !self.rollup_cfg.is_ecotone_active(l2_parent.block_info.timestamp)
@@ -181,12 +153,16 @@
         // {
         //     upgrade_transactions.append(&mut Hardforks::ISTHMUS.txs().collect());
         // }
+        // if self.rollup_cfg.is_jovian_active(next_l2_time) &&
+        //     !self.rollup_cfg.is_jovian_active(l2_parent.block_info.timestamp)
+        // {
+        //     upgrade_transactions.append(&mut Hardforks::JOVIAN.txs().collect());
+        // }
         // if self.rollup_cfg.is_interop_active(next_l2_time) &&
         //     !self.rollup_cfg.is_interop_active(l2_parent.block_info.timestamp)
         // {
         //     upgrade_transactions.append(&mut Hardforks::INTEROP.txs().collect());
         // }
->>>>>>> 535110d9
 
         // Build and encode the L1 info transaction for the current payload.
         let (_, l1_info_tx_envelope) = L1BlockInfoTx::try_new_with_deposit_tx(
