//! Rollup Config Types

use crate::ChainGenesis;
use alloy_hardforks::{EthereumHardfork, EthereumHardforks, ForkCondition};
use alloy_op_hardforks::{OpHardfork, OpHardforks};
use alloy_primitives::Address;

/// The max rlp bytes per channel for the Bedrock hardfork.
pub const MAX_RLP_BYTES_PER_CHANNEL_BEDROCK: u64 = 10_000_000;

/// The Rollup configuration.
#[derive(Debug, Clone, Eq, PartialEq)]
#[cfg_attr(feature = "serde", derive(serde::Serialize, serde::Deserialize))]
#[cfg_attr(feature = "serde", serde(deny_unknown_fields))]
pub struct RollupConfig {
    /// The genesis state of the rollup.
    pub genesis: ChainGenesis,
    /// The block time of the L2, in seconds.
    pub block_time: u64,
    /// Sequencer batches may not be more than MaxSequencerDrift seconds after
    /// the L1 timestamp of the sequencing window end.
    ///
    /// Note: When L1 has many 1 second consecutive blocks, and L2 grows at fixed 2 seconds,
    /// the L2 time may still grow beyond this difference.
    ///
    /// Note: After the Fjord hardfork, this value becomes a constant of `1800`.
    pub max_sequencer_drift: u64,
    /// The sequencer window size.
    pub seq_window_size: u64,
    /// Number of L1 blocks between when a channel can be opened and when it can be closed.
    pub channel_timeout: u64,
    /// The L1 chain ID
    pub l1_chain_id: u64,
    /// The L2 chain ID
    pub l2_chain_id: u64,
    /// `regolith_time` sets the activation time of the Regolith network-upgrade:
    /// a pre-mainnet Bedrock change that addresses findings of the Sherlock contest related to
    /// deposit attributes. "Regolith" is the loose deposited rock that sits on top of Bedrock.
    /// Active if regolith_time != None && L2 block timestamp >= Some(regolith_time), inactive
    /// otherwise.
    #[cfg_attr(feature = "serde", serde(skip_serializing_if = "Option::is_none"))]
    pub regolith_time: Option<u64>,
    /// BaseFeeTime sets the activation time of the BaseFee network-upgrade:
    /// Active if BaseFeeTime != nil && L2 block tmestamp >= *BaseFeeTime, inactive otherwise.
    #[cfg_attr(feature = "serde", serde(skip_serializing_if = "Option::is_none"))]
    pub base_fee_time: Option<u64>,
    /// MantleSkadiTime sets the activation time of the skadi network-upgrade:
    /// Mantle only
    #[cfg_attr(feature = "serde", serde(skip_serializing_if = "Option::is_none"))]
    pub mantle_skadi_time: Option<u64>,
    /// `batch_inbox_address` is the L1 address that batches are sent to.
    pub batch_inbox_address: Address,
    /// `deposit_contract_address` is the L1 address that deposits are sent to.
    pub deposit_contract_address: Address,
    /// `l1_system_config_address` is the L1 address that the system config is stored at.
    pub l1_system_config_address: Address,
    /// `mantle_da_switch` is a switch that weather use mantle da.
    pub mantle_da_switch: bool,
    /// `datalayr_service_manager_addr` is the mantle da manager address that the data availability
    /// contract.
    pub datalayr_service_manager_addr: Address,
}

#[cfg(feature = "arbitrary")]
impl<'a> arbitrary::Arbitrary<'a> for RollupConfig {
    fn arbitrary(u: &mut arbitrary::Unstructured<'a>) -> arbitrary::Result<Self> {
        Ok(Self {
            genesis: ChainGenesis::arbitrary(u)?,
            block_time: u.arbitrary()?,
            max_sequencer_drift: u.arbitrary()?,
            seq_window_size: u.arbitrary()?,
            channel_timeout: u.arbitrary()?,
            l1_chain_id: u.arbitrary()?,
            l2_chain_id: u.arbitrary()?,
            regolith_time: u.arbitrary()?,
            base_fee_time: u.arbitrary()?,
            mantle_skadi_time: u.arbitrary()?,
            batch_inbox_address: Address::arbitrary(u)?,
            deposit_contract_address: Address::arbitrary(u)?,
            l1_system_config_address: Address::arbitrary(u)?,
            mantle_da_switch: u.arbitrary()?,
            datalayr_service_manager_addr: Address::arbitrary(u)?,
        })
    }
}

// Need to manually implement Default because [`BaseFeeParams`] has no Default impl.
impl Default for RollupConfig {
    fn default() -> Self {
        Self {
            genesis: ChainGenesis::default(),
            block_time: 0,
            max_sequencer_drift: 0,
            seq_window_size: 0,
            channel_timeout: 0,
            l1_chain_id: 0,
            l2_chain_id: 0,
            regolith_time: None,
            base_fee_time: None,
            mantle_skadi_time: None,
            batch_inbox_address: Address::ZERO,
            deposit_contract_address: Address::ZERO,
            l1_system_config_address: Address::ZERO,
            mantle_da_switch: false,
            datalayr_service_manager_addr: Address::ZERO,
        }
    }
}

#[cfg(feature = "revm")]
impl RollupConfig {
    /// Returns the active [`op_revm::OpSpecId`] for the executor.
    ///
    /// ## Takes
    /// - `timestamp`: The timestamp of the executing block.
    ///
    /// ## Returns
    /// The active [`op_revm::OpSpecId`] for the executor.
    pub fn spec_id(&self, timestamp: u64) -> op_revm::OpSpecId {
<<<<<<< HEAD
        if self.is_interop_active(timestamp) {
            op_revm::OpSpecId::INTEROP
        } else if self.is_jovian_active(timestamp) {
            op_revm::OpSpecId::JOVIAN
        } else if self.is_isthmus_active(timestamp) {
=======
        // Mantle skadi is equivalent to isthmus hardfork.
        if self.is_mantle_skadi_active(timestamp) {
>>>>>>> 535110d9
            op_revm::OpSpecId::ISTHMUS
        } else if self.is_regolith_active(timestamp) {
            op_revm::OpSpecId::REGOLITH
        } else {
            op_revm::OpSpecId::BEDROCK
        }
    }
}

impl RollupConfig {
    /// Returns true if Mantle Skadi is active at the given timestamp.
    pub fn is_mantle_skadi_active(&self, timestamp: u64) -> bool {
        self.mantle_skadi_time.is_some_and(|t| timestamp >= t)
    }

    /// Returns true if Regolith is active at the given timestamp.
    pub fn is_regolith_active(&self, timestamp: u64) -> bool {
        self.regolith_time.is_some_and(|t| timestamp >= t) || self.is_canyon_active(timestamp)
    }

    /// Returns true if the timestamp marks the first Regolith block.
    pub fn is_first_regolith_block(&self, timestamp: u64) -> bool {
        self.is_regolith_active(timestamp) &&
            !self.is_regolith_active(timestamp.saturating_sub(self.block_time))
    }

    /// Returns true if Canyon is active at the given timestamp.
    pub fn is_canyon_active(&self, timestamp: u64) -> bool {
        self.mantle_skadi_time.is_some_and(|t| timestamp >= t) || self.is_delta_active(timestamp)
    }

    /// Returns true if the timestamp marks the first Canyon block.
    pub fn is_first_canyon_block(&self, timestamp: u64) -> bool {
        self.is_canyon_active(timestamp) &&
            !self.is_canyon_active(timestamp.saturating_sub(self.block_time))
    }

    /// Returns true if Delta is active at the given timestamp.
    pub fn is_delta_active(&self, timestamp: u64) -> bool {
        self.mantle_skadi_time.is_some_and(|t| timestamp >= t) || self.is_ecotone_active(timestamp)
    }

    /// Returns true if the timestamp marks the first Delta block.
    pub fn is_first_delta_block(&self, timestamp: u64) -> bool {
        self.is_delta_active(timestamp) &&
            !self.is_delta_active(timestamp.saturating_sub(self.block_time))
    }

    /// Returns true if Ecotone is active at the given timestamp.
    pub fn is_ecotone_active(&self, timestamp: u64) -> bool {
        self.mantle_skadi_time.is_some_and(|t| timestamp >= t) || self.is_fjord_active(timestamp)
    }

    /// Returns true if the timestamp marks the first Ecotone block.
    pub fn is_first_ecotone_block(&self, timestamp: u64) -> bool {
        self.is_ecotone_active(timestamp) &&
            !self.is_ecotone_active(timestamp.saturating_sub(self.block_time))
    }

    /// Returns true if Fjord is active at the given timestamp.
    pub fn is_fjord_active(&self, timestamp: u64) -> bool {
        self.mantle_skadi_time.is_some_and(|t| timestamp >= t) || self.is_granite_active(timestamp)
    }

    /// Returns true if the timestamp marks the first Fjord block.
    pub fn is_first_fjord_block(&self, timestamp: u64) -> bool {
        self.is_fjord_active(timestamp) &&
            !self.is_fjord_active(timestamp.saturating_sub(self.block_time))
    }

    /// Returns true if Granite is active at the given timestamp.
    pub fn is_granite_active(&self, timestamp: u64) -> bool {
        self.mantle_skadi_time.is_some_and(|t| timestamp >= t) || self.is_holocene_active(timestamp)
    }

    /// Returns true if the timestamp marks the first Granite block.
    pub fn is_first_granite_block(&self, timestamp: u64) -> bool {
        self.is_granite_active(timestamp) &&
            !self.is_granite_active(timestamp.saturating_sub(self.block_time))
    }

    /// Returns true if Holocene is active at the given timestamp.
    pub fn is_holocene_active(&self, timestamp: u64) -> bool {
        self.mantle_skadi_time.is_some_and(|t| timestamp >= t) || self.is_isthmus_active(timestamp)
    }

    /// Returns true if the timestamp marks the first Holocene block.
    pub fn is_first_holocene_block(&self, timestamp: u64) -> bool {
        self.is_holocene_active(timestamp) &&
            !self.is_holocene_active(timestamp.saturating_sub(self.block_time))
    }

    /// Returns true if the pectra blob schedule is active at the given timestamp.
    pub fn is_pectra_blob_schedule_active(&self, timestamp: u64) -> bool {
        self.mantle_skadi_time.is_some_and(|t| timestamp >= t)
    }

    /// Returns true if the timestamp marks the first pectra blob schedule block.
    pub fn is_first_pectra_blob_schedule_block(&self, timestamp: u64) -> bool {
        self.is_pectra_blob_schedule_active(timestamp) &&
            !self.is_pectra_blob_schedule_active(timestamp.saturating_sub(self.block_time))
    }

    /// Returns true if Isthmus is active at the given timestamp.
    pub fn is_isthmus_active(&self, timestamp: u64) -> bool {
        self.mantle_skadi_time.is_some_and(|t| timestamp >= t) || self.is_interop_active(timestamp)
    }

    /// Returns true if the timestamp marks the first Isthmus block.
    pub fn is_first_isthmus_block(&self, timestamp: u64) -> bool {
        self.is_isthmus_active(timestamp) &&
            !self.is_isthmus_active(timestamp.saturating_sub(self.block_time))
    }

    /// Returns true if Jovian is active at the given timestamp.
    pub const fn is_jovian_active(&self, _timestamp: u64) -> bool {
        false
    }

    /// Returns true if the timestamp marks the first Jovian block.
    pub const fn is_first_jovian_block(&self, _timestamp: u64) -> bool {
        false
    }

    /// Returns true if Interop is active at the given timestamp.
    pub const fn is_interop_active(&self, _timestamp: u64) -> bool {
        false
    }

    /// Returns true if the timestamp marks the first Interop block.
    pub const fn is_first_interop_block(&self, _timestamp: u64) -> bool {
        false
    }

    /// Returns the max sequencer drift for the given timestamp.
    pub const fn max_sequencer_drift(&self, _: u64) -> u64 {
        self.max_sequencer_drift
    }

    /// Returns the max rlp bytes per channel for the given timestamp.
    pub const fn max_rlp_bytes_per_channel(&self, _: u64) -> u64 {
        MAX_RLP_BYTES_PER_CHANNEL_BEDROCK
    }

    /// Returns the channel timeout for the given timestamp.
    pub const fn channel_timeout(&self, _: u64) -> u64 {
        self.channel_timeout
    }

    /// Computes a block number from a timestamp, relative to the L2 genesis time and the block
    /// time.
    ///
    /// This function assumes that the timestamp is aligned with the block time, and uses floor
    /// division in its computation.
    pub const fn block_number_from_timestamp(&self, timestamp: u64) -> u64 {
        timestamp.saturating_sub(self.genesis.l2_time).saturating_div(self.block_time)
    }

    /// Checks the scalar value in Ecotone.
    pub fn check_ecotone_l1_system_config_scalar(scalar: [u8; 32]) -> Result<(), &'static str> {
        let version_byte = scalar[0];
        match version_byte {
            0 => {
                if scalar[1..28] != [0; 27] {
                    return Err("Bedrock scalar padding not empty");
                }
                Ok(())
            }
            1 => {
                if scalar[1..24] != [0; 23] {
                    return Err("Invalid version 1 scalar padding");
                }
                Ok(())
            }
            _ => {
                // ignore the event if it's an unknown scalar format
                Err("Unrecognized scalar version")
            }
        }
    }
}

impl EthereumHardforks for RollupConfig {
    fn ethereum_fork_activation(&self, fork: EthereumHardfork) -> ForkCondition {
        if fork <= EthereumHardfork::Berlin {
            // We assume that OP chains were launched with all forks before Berlin activated.
            ForkCondition::Block(0)
        } else if fork <= EthereumHardfork::Paris {
            // Bedrock activates all hardforks up to Paris.
            self.op_fork_activation(OpHardfork::Bedrock)
        } else if fork <= EthereumHardfork::Shanghai {
            // Canyon activates Shanghai hardfork.
            self.op_fork_activation(OpHardfork::Canyon)
        } else if fork <= EthereumHardfork::Cancun {
            // Ecotone activates Cancun hardfork.
            self.op_fork_activation(OpHardfork::Ecotone)
        } else if fork <= EthereumHardfork::Prague {
            // Isthmus activates Prague hardfork.
            self.op_fork_activation(OpHardfork::Isthmus)
        } else {
            ForkCondition::Never
        }
    }
}

impl OpHardforks for RollupConfig {
    fn op_fork_activation(&self, fork: OpHardfork) -> ForkCondition {
        match fork {
            OpHardfork::Bedrock => ForkCondition::Block(0),
<<<<<<< HEAD
            OpHardfork::Regolith => self
                .hardforks
                .regolith_time
                .map(ForkCondition::Timestamp)
                .unwrap_or(self.op_fork_activation(OpHardfork::Canyon)),
            OpHardfork::Canyon => self
                .hardforks
                .canyon_time
                .map(ForkCondition::Timestamp)
                .unwrap_or(self.op_fork_activation(OpHardfork::Ecotone)),
            OpHardfork::Ecotone => self
                .hardforks
                .ecotone_time
                .map(ForkCondition::Timestamp)
                .unwrap_or(self.op_fork_activation(OpHardfork::Fjord)),
            OpHardfork::Fjord => self
                .hardforks
                .fjord_time
                .map(ForkCondition::Timestamp)
                .unwrap_or(self.op_fork_activation(OpHardfork::Granite)),
            OpHardfork::Granite => self
                .hardforks
                .granite_time
                .map(ForkCondition::Timestamp)
                .unwrap_or(self.op_fork_activation(OpHardfork::Holocene)),
            OpHardfork::Holocene => self
                .hardforks
                .holocene_time
                .map(ForkCondition::Timestamp)
                .unwrap_or(self.op_fork_activation(OpHardfork::Isthmus)),
            OpHardfork::Isthmus => self
                .hardforks
                .isthmus_time
                .map(ForkCondition::Timestamp)
                .unwrap_or(self.op_fork_activation(OpHardfork::Jovian)),
            OpHardfork::Jovian => self
                .hardforks
                .jovian_time
                .map(ForkCondition::Timestamp)
                .unwrap_or(ForkCondition::Never),
            OpHardfork::Interop => self
                .hardforks
                .interop_time
                .map(ForkCondition::Timestamp)
                .unwrap_or(ForkCondition::Never),
=======
            // For Mantle, if mantle_skadi_time is set, it activates all hardforks up to Isthmus
            OpHardfork::Regolith => self.mantle_skadi_time.map_or_else(
                || self.regolith_time.map(ForkCondition::Timestamp).unwrap_or(ForkCondition::Never),
                ForkCondition::Timestamp,
            ),
            OpHardfork::Canyon => {
                self.mantle_skadi_time.map_or(ForkCondition::Never, ForkCondition::Timestamp)
            }
            OpHardfork::Ecotone => {
                self.mantle_skadi_time.map_or(ForkCondition::Never, ForkCondition::Timestamp)
            }
            OpHardfork::Fjord => {
                self.mantle_skadi_time.map_or(ForkCondition::Never, ForkCondition::Timestamp)
            }
            OpHardfork::Granite => {
                self.mantle_skadi_time.map_or(ForkCondition::Never, ForkCondition::Timestamp)
            }
            OpHardfork::Holocene => {
                self.mantle_skadi_time.map_or(ForkCondition::Never, ForkCondition::Timestamp)
            }
            OpHardfork::Isthmus => {
                self.mantle_skadi_time.map_or(ForkCondition::Never, ForkCondition::Timestamp)
            }
>>>>>>> 535110d9
            _ => ForkCondition::Never,
        }
    }
}

#[cfg(test)]
mod test {
    use super::*;
    use alloy_primitives::{U256, address};

    #[test]
    fn test_rollup_config() {
        let config = RollupConfig::default();
        assert_eq!(config.is_mantle_skadi_active(0), false);
    }

    #[test]
    fn test_deserialize_reference_rollup_config() {
        let ser_cfg = r#"
        {
        "genesis": {
            "l1": {
                "hash": "0x041dea101b3d09fee3dc566c9de820eca07d9d0e951853257c64c79fe4b90f25",
                "number": 4858225
            },
            "l2": {
                "hash": "0x227de3c9c89eb8b8f88a26a06abe125c0d9c7a95a8213f7c83d098e7391bbde6",
                "number": 325709
            },
            "l2_time": 1702194288,
            "system_config": {
<<<<<<< HEAD
              "batcherAddr": "0xc81f87a644b41e49b3221f41251f15c6cb00ce03",
              "overhead": "0x0000000000000000000000000000000000000000000000000000000000000000",
              "scalar": "0x00000000000000000000000000000000000000000000000000000000000f4240",
              "gasLimit": 30000000,
              "baseFeeScalar": 1234,
              "blobBaseFeeScalar": 5678,
              "eip1559Denominator": 10,
              "eip1559Elasticity": 20,
              "operatorFeeScalar": 30,
              "operatorFeeConstant": 40,
              "minBaseFee": 50,
              "daFootprintGasScalar": 10
            }
          },
          "block_time": 2,
          "max_sequencer_drift": 600,
          "seq_window_size": 3600,
          "channel_timeout": 300,
          "l1_chain_id": 3151908,
          "l2_chain_id": 1337,
          "regolith_time": 0,
          "canyon_time": 0,
          "delta_time": 0,
          "ecotone_time": 0,
          "fjord_time": 0,
          "batch_inbox_address": "0xff00000000000000000000000000000000042069",
          "deposit_contract_address": "0x08073dc48dde578137b8af042bcbc1c2491f1eb2",
          "l1_system_config_address": "0x94ee52a9d8edd72a85dea7fae3ba6d75e4bf1710",
          "protocol_versions_address": "0x0000000000000000000000000000000000000000",
          "chain_op_config": {
            "eip1559Elasticity": 6,
            "eip1559Denominator": 50,
            "eip1559DenominatorCanyon": 250
            },
          "alt_da": null
        }
        "#;

        let expected = RollupConfig {
            genesis: ChainGenesis {
                l1: BlockNumHash {
                    hash: b256!("481724ee99b1f4cb71d826e2ec5a37265f460e9b112315665c977f4050b0af54"),
                    number: 10,
                },
                l2: BlockNumHash {
                    hash: b256!("88aedfbf7dea6bfa2c4ff315784ad1a7f145d8f650969359c003bbed68c87631"),
                    number: 0,
                },
                l2_time: 1725557164,
                system_config: Some(SystemConfig {
                    batcher_address: address!("c81f87a644b41e49b3221f41251f15c6cb00ce03"),
                    overhead: U256::ZERO,
                    scalar: U256::from(0xf4240),
                    gas_limit: 30_000_000,
                    base_fee_scalar: Some(1234),
                    blob_base_fee_scalar: Some(5678),
                    eip1559_denominator: Some(10),
                    eip1559_elasticity: Some(20),
                    operator_fee_scalar: Some(30),
                    operator_fee_constant: Some(40),
                    min_base_fee: Some(50),
                    da_footprint_gas_scalar: Some(10),
                }),
            },
            block_time: 2,
            max_sequencer_drift: 600,
            seq_window_size: 3600,
            channel_timeout: 300,
            granite_channel_timeout: GRANITE_CHANNEL_TIMEOUT,
            l1_chain_id: 3151908,
            l2_chain_id: Chain::from_id(1337),
            hardforks: HardForkConfig {
                regolith_time: Some(0),
                canyon_time: Some(0),
                delta_time: Some(0),
                ecotone_time: Some(0),
                fjord_time: Some(0),
                ..Default::default()
            },
            batch_inbox_address: address!("ff00000000000000000000000000000000042069"),
            deposit_contract_address: address!("08073dc48dde578137b8af042bcbc1c2491f1eb2"),
            l1_system_config_address: address!("94ee52a9d8edd72a85dea7fae3ba6d75e4bf1710"),
            protocol_versions_address: Address::ZERO,
            superchain_config_address: None,
            blobs_enabled_l1_timestamp: None,
            da_challenge_address: None,
            interop_message_expiry_window: DEFAULT_INTEROP_MESSAGE_EXPIRY_WINDOW,
            chain_op_config: OP_MAINNET_BASE_FEE_CONFIG,
            alt_da_config: None,
        };

        let deserialized: RollupConfig = serde_json::from_str(raw).unwrap();
        assert_eq!(deserialized, expected);
    }

    #[test]
    fn test_rollup_config_unknown_field() {
        let raw: &str = r#"
        {
          "genesis": {
            "l1": {
              "hash": "0x481724ee99b1f4cb71d826e2ec5a37265f460e9b112315665c977f4050b0af54",
              "number": 10
            },
            "l2": {
              "hash": "0x88aedfbf7dea6bfa2c4ff315784ad1a7f145d8f650969359c003bbed68c87631",
              "number": 0
            },
            "l2_time": 1725557164,
            "system_config": {
              "batcherAddr": "0xc81f87a644b41e49b3221f41251f15c6cb00ce03",
              "overhead": "0x0000000000000000000000000000000000000000000000000000000000000000",
              "scalar": "0x00000000000000000000000000000000000000000000000000000000000f4240",
              "gasLimit": 30000000
            }
          },
          "block_time": 2,
          "max_sequencer_drift": 600,
          "seq_window_size": 3600,
          "channel_timeout": 300,
          "l1_chain_id": 3151908,
          "l2_chain_id": 1337,
          "regolith_time": 0,
          "canyon_time": 0,
          "delta_time": 0,
          "ecotone_time": 0,
          "fjord_time": 0,
          "batch_inbox_address": "0xff00000000000000000000000000000000042069",
          "deposit_contract_address": "0x08073dc48dde578137b8af042bcbc1c2491f1eb2",
          "l1_system_config_address": "0x94ee52a9d8edd72a85dea7fae3ba6d75e4bf1710",
          "protocol_versions_address": "0x0000000000000000000000000000000000000000",
          "chain_op_config": {
            "eip1559_elasticity": 100,
            "eip1559_denominator": 100,
            "eip1559_denominator_canyon": 100
          },
          "unknown_field": "unknown"
        }
        "#;

        let err = serde_json::from_str::<RollupConfig>(raw).unwrap_err();
        assert_eq!(err.classify(), serde_json::error::Category::Data);
    }

    #[test]
    fn test_compute_block_number_from_time() {
        let cfg = RollupConfig {
            genesis: ChainGenesis { l2_time: 10, ..Default::default() },
            block_time: 2,
            ..Default::default()
        };

        assert_eq!(cfg.block_number_from_timestamp(20), 5);
        assert_eq!(cfg.block_number_from_timestamp(30), 10);
=======
                "batcherAddr": "0x5fb5139834df283b6a4bd7267952f3ea21a573f4",
                "overhead": "0x0000000000000000000000000000000000000000000000000000000000000834",
                "scalar": "0x00000000000000000000000000000000000000000000000000000000000f4240",
                "gasLimit": 1125899906842624,
                "baseFee": 1000000000
            }
        },
        "block_time": 2,
        "max_sequencer_drift": 600,
        "seq_window_size": 3600,
        "channel_timeout": 300,
        "l1_chain_id": 11155111,
        "l2_chain_id": 5003,
        "regolith_time": 0,
        "base_fee_time": 1704891600,
        "mantle_skadi_time": 1752649200,
        "batch_inbox_address": "0xffeeddccbbaa0000000000000000000000000000",
        "deposit_contract_address": "0xb3db4bd5bc225930ed674494f9a4f6a11b8efbc8",
        "l1_system_config_address": "0x04b34526c91424e955d13c7226bc4385e57e6706",
        "mantle_da_switch": true,
        "datalayr_service_manager_addr": "0xd7f17171896461A6EB74f95DF3f9b0D966A8a907"
    }
"#;

        let cfg: RollupConfig = serde_json::from_str(ser_cfg).unwrap();
        assert_eq!(cfg.genesis.system_config.unwrap().base_fee, U256::from(1000000000));
        assert_eq!(cfg.l1_chain_id, 11155111);
        assert_eq!(cfg.l2_chain_id, 5003);
        assert_eq!(cfg.mantle_skadi_time, Some(1752649200));
        assert_eq!(cfg.batch_inbox_address, address!("0xffeeddccbbaa0000000000000000000000000000"));
        assert_eq!(
            cfg.deposit_contract_address,
            address!("0xb3db4bd5bc225930ed674494f9a4f6a11b8efbc8")
        );
        assert_eq!(
            cfg.l1_system_config_address,
            address!("0x04b34526c91424e955d13c7226bc4385e57e6706")
        );
        assert!(cfg.mantle_da_switch);
        assert_eq!(
            cfg.datalayr_service_manager_addr,
            address!("0xd7f17171896461A6EB74f95DF3f9b0D966A8a907")
        );
>>>>>>> 535110d9
    }
}<|MERGE_RESOLUTION|>--- conflicted
+++ resolved
@@ -117,16 +117,8 @@
     /// ## Returns
     /// The active [`op_revm::OpSpecId`] for the executor.
     pub fn spec_id(&self, timestamp: u64) -> op_revm::OpSpecId {
-<<<<<<< HEAD
-        if self.is_interop_active(timestamp) {
-            op_revm::OpSpecId::INTEROP
-        } else if self.is_jovian_active(timestamp) {
-            op_revm::OpSpecId::JOVIAN
-        } else if self.is_isthmus_active(timestamp) {
-=======
         // Mantle skadi is equivalent to isthmus hardfork.
         if self.is_mantle_skadi_active(timestamp) {
->>>>>>> 535110d9
             op_revm::OpSpecId::ISTHMUS
         } else if self.is_regolith_active(timestamp) {
             op_revm::OpSpecId::REGOLITH
@@ -336,53 +328,6 @@
     fn op_fork_activation(&self, fork: OpHardfork) -> ForkCondition {
         match fork {
             OpHardfork::Bedrock => ForkCondition::Block(0),
-<<<<<<< HEAD
-            OpHardfork::Regolith => self
-                .hardforks
-                .regolith_time
-                .map(ForkCondition::Timestamp)
-                .unwrap_or(self.op_fork_activation(OpHardfork::Canyon)),
-            OpHardfork::Canyon => self
-                .hardforks
-                .canyon_time
-                .map(ForkCondition::Timestamp)
-                .unwrap_or(self.op_fork_activation(OpHardfork::Ecotone)),
-            OpHardfork::Ecotone => self
-                .hardforks
-                .ecotone_time
-                .map(ForkCondition::Timestamp)
-                .unwrap_or(self.op_fork_activation(OpHardfork::Fjord)),
-            OpHardfork::Fjord => self
-                .hardforks
-                .fjord_time
-                .map(ForkCondition::Timestamp)
-                .unwrap_or(self.op_fork_activation(OpHardfork::Granite)),
-            OpHardfork::Granite => self
-                .hardforks
-                .granite_time
-                .map(ForkCondition::Timestamp)
-                .unwrap_or(self.op_fork_activation(OpHardfork::Holocene)),
-            OpHardfork::Holocene => self
-                .hardforks
-                .holocene_time
-                .map(ForkCondition::Timestamp)
-                .unwrap_or(self.op_fork_activation(OpHardfork::Isthmus)),
-            OpHardfork::Isthmus => self
-                .hardforks
-                .isthmus_time
-                .map(ForkCondition::Timestamp)
-                .unwrap_or(self.op_fork_activation(OpHardfork::Jovian)),
-            OpHardfork::Jovian => self
-                .hardforks
-                .jovian_time
-                .map(ForkCondition::Timestamp)
-                .unwrap_or(ForkCondition::Never),
-            OpHardfork::Interop => self
-                .hardforks
-                .interop_time
-                .map(ForkCondition::Timestamp)
-                .unwrap_or(ForkCondition::Never),
-=======
             // For Mantle, if mantle_skadi_time is set, it activates all hardforks up to Isthmus
             OpHardfork::Regolith => self.mantle_skadi_time.map_or_else(
                 || self.regolith_time.map(ForkCondition::Timestamp).unwrap_or(ForkCondition::Never),
@@ -406,7 +351,6 @@
             OpHardfork::Isthmus => {
                 self.mantle_skadi_time.map_or(ForkCondition::Never, ForkCondition::Timestamp)
             }
->>>>>>> 535110d9
             _ => ForkCondition::Never,
         }
     }
@@ -438,162 +382,6 @@
             },
             "l2_time": 1702194288,
             "system_config": {
-<<<<<<< HEAD
-              "batcherAddr": "0xc81f87a644b41e49b3221f41251f15c6cb00ce03",
-              "overhead": "0x0000000000000000000000000000000000000000000000000000000000000000",
-              "scalar": "0x00000000000000000000000000000000000000000000000000000000000f4240",
-              "gasLimit": 30000000,
-              "baseFeeScalar": 1234,
-              "blobBaseFeeScalar": 5678,
-              "eip1559Denominator": 10,
-              "eip1559Elasticity": 20,
-              "operatorFeeScalar": 30,
-              "operatorFeeConstant": 40,
-              "minBaseFee": 50,
-              "daFootprintGasScalar": 10
-            }
-          },
-          "block_time": 2,
-          "max_sequencer_drift": 600,
-          "seq_window_size": 3600,
-          "channel_timeout": 300,
-          "l1_chain_id": 3151908,
-          "l2_chain_id": 1337,
-          "regolith_time": 0,
-          "canyon_time": 0,
-          "delta_time": 0,
-          "ecotone_time": 0,
-          "fjord_time": 0,
-          "batch_inbox_address": "0xff00000000000000000000000000000000042069",
-          "deposit_contract_address": "0x08073dc48dde578137b8af042bcbc1c2491f1eb2",
-          "l1_system_config_address": "0x94ee52a9d8edd72a85dea7fae3ba6d75e4bf1710",
-          "protocol_versions_address": "0x0000000000000000000000000000000000000000",
-          "chain_op_config": {
-            "eip1559Elasticity": 6,
-            "eip1559Denominator": 50,
-            "eip1559DenominatorCanyon": 250
-            },
-          "alt_da": null
-        }
-        "#;
-
-        let expected = RollupConfig {
-            genesis: ChainGenesis {
-                l1: BlockNumHash {
-                    hash: b256!("481724ee99b1f4cb71d826e2ec5a37265f460e9b112315665c977f4050b0af54"),
-                    number: 10,
-                },
-                l2: BlockNumHash {
-                    hash: b256!("88aedfbf7dea6bfa2c4ff315784ad1a7f145d8f650969359c003bbed68c87631"),
-                    number: 0,
-                },
-                l2_time: 1725557164,
-                system_config: Some(SystemConfig {
-                    batcher_address: address!("c81f87a644b41e49b3221f41251f15c6cb00ce03"),
-                    overhead: U256::ZERO,
-                    scalar: U256::from(0xf4240),
-                    gas_limit: 30_000_000,
-                    base_fee_scalar: Some(1234),
-                    blob_base_fee_scalar: Some(5678),
-                    eip1559_denominator: Some(10),
-                    eip1559_elasticity: Some(20),
-                    operator_fee_scalar: Some(30),
-                    operator_fee_constant: Some(40),
-                    min_base_fee: Some(50),
-                    da_footprint_gas_scalar: Some(10),
-                }),
-            },
-            block_time: 2,
-            max_sequencer_drift: 600,
-            seq_window_size: 3600,
-            channel_timeout: 300,
-            granite_channel_timeout: GRANITE_CHANNEL_TIMEOUT,
-            l1_chain_id: 3151908,
-            l2_chain_id: Chain::from_id(1337),
-            hardforks: HardForkConfig {
-                regolith_time: Some(0),
-                canyon_time: Some(0),
-                delta_time: Some(0),
-                ecotone_time: Some(0),
-                fjord_time: Some(0),
-                ..Default::default()
-            },
-            batch_inbox_address: address!("ff00000000000000000000000000000000042069"),
-            deposit_contract_address: address!("08073dc48dde578137b8af042bcbc1c2491f1eb2"),
-            l1_system_config_address: address!("94ee52a9d8edd72a85dea7fae3ba6d75e4bf1710"),
-            protocol_versions_address: Address::ZERO,
-            superchain_config_address: None,
-            blobs_enabled_l1_timestamp: None,
-            da_challenge_address: None,
-            interop_message_expiry_window: DEFAULT_INTEROP_MESSAGE_EXPIRY_WINDOW,
-            chain_op_config: OP_MAINNET_BASE_FEE_CONFIG,
-            alt_da_config: None,
-        };
-
-        let deserialized: RollupConfig = serde_json::from_str(raw).unwrap();
-        assert_eq!(deserialized, expected);
-    }
-
-    #[test]
-    fn test_rollup_config_unknown_field() {
-        let raw: &str = r#"
-        {
-          "genesis": {
-            "l1": {
-              "hash": "0x481724ee99b1f4cb71d826e2ec5a37265f460e9b112315665c977f4050b0af54",
-              "number": 10
-            },
-            "l2": {
-              "hash": "0x88aedfbf7dea6bfa2c4ff315784ad1a7f145d8f650969359c003bbed68c87631",
-              "number": 0
-            },
-            "l2_time": 1725557164,
-            "system_config": {
-              "batcherAddr": "0xc81f87a644b41e49b3221f41251f15c6cb00ce03",
-              "overhead": "0x0000000000000000000000000000000000000000000000000000000000000000",
-              "scalar": "0x00000000000000000000000000000000000000000000000000000000000f4240",
-              "gasLimit": 30000000
-            }
-          },
-          "block_time": 2,
-          "max_sequencer_drift": 600,
-          "seq_window_size": 3600,
-          "channel_timeout": 300,
-          "l1_chain_id": 3151908,
-          "l2_chain_id": 1337,
-          "regolith_time": 0,
-          "canyon_time": 0,
-          "delta_time": 0,
-          "ecotone_time": 0,
-          "fjord_time": 0,
-          "batch_inbox_address": "0xff00000000000000000000000000000000042069",
-          "deposit_contract_address": "0x08073dc48dde578137b8af042bcbc1c2491f1eb2",
-          "l1_system_config_address": "0x94ee52a9d8edd72a85dea7fae3ba6d75e4bf1710",
-          "protocol_versions_address": "0x0000000000000000000000000000000000000000",
-          "chain_op_config": {
-            "eip1559_elasticity": 100,
-            "eip1559_denominator": 100,
-            "eip1559_denominator_canyon": 100
-          },
-          "unknown_field": "unknown"
-        }
-        "#;
-
-        let err = serde_json::from_str::<RollupConfig>(raw).unwrap_err();
-        assert_eq!(err.classify(), serde_json::error::Category::Data);
-    }
-
-    #[test]
-    fn test_compute_block_number_from_time() {
-        let cfg = RollupConfig {
-            genesis: ChainGenesis { l2_time: 10, ..Default::default() },
-            block_time: 2,
-            ..Default::default()
-        };
-
-        assert_eq!(cfg.block_number_from_timestamp(20), 5);
-        assert_eq!(cfg.block_number_from_timestamp(30), 10);
-=======
                 "batcherAddr": "0x5fb5139834df283b6a4bd7267952f3ea21a573f4",
                 "overhead": "0x0000000000000000000000000000000000000000000000000000000000000834",
                 "scalar": "0x00000000000000000000000000000000000000000000000000000000000f4240",
@@ -637,6 +425,5 @@
             cfg.datalayr_service_manager_addr,
             address!("0xd7f17171896461A6EB74f95DF3f9b0D966A8a907")
         );
->>>>>>> 535110d9
     }
 }