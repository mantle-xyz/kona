--- conflicted
+++ resolved
@@ -1,11 +1,6 @@
 //! Rollup Config Types
 
-<<<<<<< HEAD
-use crate::{AltDAConfig, BaseFeeConfig, ChainGenesis, HardForkConfig, OP_MAINNET_BASE_FEE_CONFIG};
-use alloy_chains::Chain;
-=======
 use crate::ChainGenesis;
->>>>>>> 2938087b
 use alloy_hardforks::{EthereumHardfork, EthereumHardforks, ForkCondition};
 use alloy_op_hardforks::{OpHardfork, OpHardforks};
 use alloy_primitives::Address;
@@ -37,12 +32,6 @@
     /// The L1 chain ID
     pub l1_chain_id: u64,
     /// The L2 chain ID
-<<<<<<< HEAD
-    pub l2_chain_id: Chain,
-    /// Hardfork timestamps.
-    #[cfg_attr(feature = "serde", serde(flatten))]
-    pub hardforks: HardForkConfig,
-=======
     pub l2_chain_id: u64,
     /// `regolith_time` sets the activation time of the Regolith network-upgrade:
     /// a pre-mainnet Bedrock change that addresses findings of the Sherlock contest related to
@@ -59,7 +48,6 @@
     /// Mantle only
     #[cfg_attr(feature = "serde", serde(skip_serializing_if = "Option::is_none"))]
     pub mantle_skadi_time: Option<u64>,
->>>>>>> 2938087b
     /// `batch_inbox_address` is the L1 address that batches are sent to.
     pub batch_inbox_address: Address,
     /// `deposit_contract_address` is the L1 address that deposits are sent to.
@@ -106,15 +94,10 @@
             seq_window_size: 0,
             channel_timeout: 0,
             l1_chain_id: 0,
-<<<<<<< HEAD
-            l2_chain_id: Chain::from_id(0),
-            hardforks: HardForkConfig::default(),
-=======
             l2_chain_id: 0,
             regolith_time: None,
             base_fee_time: None,
             mantle_skadi_time: None,
->>>>>>> 2938087b
             batch_inbox_address: Address::ZERO,
             deposit_contract_address: Address::ZERO,
             l1_system_config_address: Address::ZERO,
@@ -241,12 +224,7 @@
 
     /// Returns true if Isthmus is active at the given timestamp.
     pub fn is_isthmus_active(&self, timestamp: u64) -> bool {
-<<<<<<< HEAD
-        self.hardforks.isthmus_time.is_some_and(|t| timestamp >= t) ||
-            self.is_jovian_active(timestamp)
-=======
         self.mantle_skadi_time.is_some_and(|t| timestamp >= t) || self.is_interop_active(timestamp)
->>>>>>> 2938087b
     }
 
     /// Returns true if the timestamp marks the first Isthmus block.
@@ -353,54 +331,6 @@
     fn op_fork_activation(&self, fork: OpHardfork) -> ForkCondition {
         match fork {
             OpHardfork::Bedrock => ForkCondition::Block(0),
-<<<<<<< HEAD
-            OpHardfork::Regolith => self
-                .hardforks
-                .regolith_time
-                .map(ForkCondition::Timestamp)
-                .unwrap_or(self.op_fork_activation(OpHardfork::Canyon)),
-            OpHardfork::Canyon => self
-                .hardforks
-                .canyon_time
-                .map(ForkCondition::Timestamp)
-                .unwrap_or(self.op_fork_activation(OpHardfork::Ecotone)),
-            OpHardfork::Ecotone => self
-                .hardforks
-                .ecotone_time
-                .map(ForkCondition::Timestamp)
-                .unwrap_or(self.op_fork_activation(OpHardfork::Fjord)),
-            OpHardfork::Fjord => self
-                .hardforks
-                .fjord_time
-                .map(ForkCondition::Timestamp)
-                .unwrap_or(self.op_fork_activation(OpHardfork::Granite)),
-            OpHardfork::Granite => self
-                .hardforks
-                .granite_time
-                .map(ForkCondition::Timestamp)
-                .unwrap_or(self.op_fork_activation(OpHardfork::Holocene)),
-            OpHardfork::Holocene => self
-                .hardforks
-                .holocene_time
-                .map(ForkCondition::Timestamp)
-                .unwrap_or(self.op_fork_activation(OpHardfork::Isthmus)),
-            OpHardfork::Isthmus => self
-                .hardforks
-                .isthmus_time
-                .map(ForkCondition::Timestamp)
-                .unwrap_or(self.op_fork_activation(OpHardfork::Interop)),
-            OpHardfork::Jovian => self
-                .hardforks
-                .jovian_time
-                .map(ForkCondition::Timestamp)
-                .unwrap_or(ForkCondition::Never),
-            OpHardfork::Interop => self
-                .hardforks
-                .interop_time
-                .map(ForkCondition::Timestamp)
-                .unwrap_or(ForkCondition::Never),
-            _ => ForkCondition::Never,
-=======
             // For Mantle, if mantle_skadi_time is set, it activates all hardforks up to Isthmus
             OpHardfork::Regolith => self.mantle_skadi_time.map_or_else(
                 || self.regolith_time.map(ForkCondition::Timestamp).unwrap_or(ForkCondition::Never),
@@ -424,9 +354,7 @@
             OpHardfork::Isthmus => {
                 self.mantle_skadi_time.map_or(ForkCondition::Never, ForkCondition::Timestamp)
             }
-            // Interop is not activated by mantle_skadi_time
-            OpHardfork::Interop => ForkCondition::Never,
->>>>>>> 2938087b
+            _ => ForkCondition::Never,
         }
     }
 }
@@ -443,261 +371,8 @@
     }
 
     #[test]
-<<<<<<< HEAD
-    fn test_jovian_active() {
-        let mut config = RollupConfig::default();
-        assert!(!config.is_interop_active(0));
-        config.hardforks.jovian_time = Some(10);
-        assert!(config.is_regolith_active(10));
-        assert!(config.is_canyon_active(10));
-        assert!(config.is_delta_active(10));
-        assert!(config.is_ecotone_active(10));
-        assert!(config.is_fjord_active(10));
-        assert!(config.is_granite_active(10));
-        assert!(config.is_holocene_active(10));
-        assert!(!config.is_pectra_blob_schedule_active(10));
-        assert!(config.is_isthmus_active(10));
-        assert!(config.is_jovian_active(10));
-        assert!(!config.is_jovian_active(9));
-    }
-
-    #[test]
-    fn test_interop_active() {
-        let mut config = RollupConfig::default();
-        assert!(!config.is_interop_active(0));
-        config.hardforks.interop_time = Some(10);
-        assert!(config.is_regolith_active(10));
-        assert!(config.is_canyon_active(10));
-        assert!(config.is_delta_active(10));
-        assert!(config.is_ecotone_active(10));
-        assert!(config.is_fjord_active(10));
-        assert!(config.is_granite_active(10));
-        assert!(config.is_holocene_active(10));
-        assert!(!config.is_pectra_blob_schedule_active(10));
-        assert!(config.is_isthmus_active(10));
-        assert!(config.is_interop_active(10));
-        assert!(!config.is_interop_active(9));
-    }
-
-    #[test]
-    fn test_is_first_fork_block() {
-        let cfg = RollupConfig {
-            hardforks: HardForkConfig {
-                regolith_time: Some(10),
-                canyon_time: Some(20),
-                delta_time: Some(30),
-                ecotone_time: Some(40),
-                fjord_time: Some(50),
-                granite_time: Some(60),
-                holocene_time: Some(70),
-                pectra_blob_schedule_time: Some(80),
-                isthmus_time: Some(90),
-                jovian_time: Some(100),
-                interop_time: Some(110),
-            },
-            block_time: 2,
-            ..Default::default()
-        };
-
-        // Regolith
-        assert!(!cfg.is_first_regolith_block(8));
-        assert!(cfg.is_first_regolith_block(10));
-        assert!(!cfg.is_first_regolith_block(12));
-
-        // Canyon
-        assert!(!cfg.is_first_canyon_block(18));
-        assert!(cfg.is_first_canyon_block(20));
-        assert!(!cfg.is_first_canyon_block(22));
-
-        // Delta
-        assert!(!cfg.is_first_delta_block(28));
-        assert!(cfg.is_first_delta_block(30));
-        assert!(!cfg.is_first_delta_block(32));
-
-        // Ecotone
-        assert!(!cfg.is_first_ecotone_block(38));
-        assert!(cfg.is_first_ecotone_block(40));
-        assert!(!cfg.is_first_ecotone_block(42));
-
-        // Fjord
-        assert!(!cfg.is_first_fjord_block(48));
-        assert!(cfg.is_first_fjord_block(50));
-        assert!(!cfg.is_first_fjord_block(52));
-
-        // Granite
-        assert!(!cfg.is_first_granite_block(58));
-        assert!(cfg.is_first_granite_block(60));
-        assert!(!cfg.is_first_granite_block(62));
-
-        // Holocene
-        assert!(!cfg.is_first_holocene_block(68));
-        assert!(cfg.is_first_holocene_block(70));
-        assert!(!cfg.is_first_holocene_block(72));
-
-        // Pectra blob schedule
-        assert!(!cfg.is_first_pectra_blob_schedule_block(78));
-        assert!(cfg.is_first_pectra_blob_schedule_block(80));
-        assert!(!cfg.is_first_pectra_blob_schedule_block(82));
-
-        // Isthmus
-        assert!(!cfg.is_first_isthmus_block(88));
-        assert!(cfg.is_first_isthmus_block(90));
-        assert!(!cfg.is_first_isthmus_block(92));
-
-        // Jovian
-        assert!(!cfg.is_first_jovian_block(98));
-        assert!(cfg.is_first_jovian_block(100));
-        assert!(!cfg.is_first_jovian_block(102));
-
-        // Interop
-        assert!(!cfg.is_first_interop_block(108));
-        assert!(cfg.is_first_interop_block(110));
-        assert!(!cfg.is_first_interop_block(112));
-    }
-
-    #[test]
-    fn test_alt_da_enabled() {
-        let mut config = RollupConfig::default();
-        assert!(!config.is_alt_da_enabled());
-        config.da_challenge_address = Some(Address::ZERO);
-        assert!(!config.is_alt_da_enabled());
-        config.da_challenge_address = Some(address!("0000000000000000000000000000000000000001"));
-        assert!(config.is_alt_da_enabled());
-    }
-
-    #[test]
-    fn test_granite_channel_timeout() {
-        let mut config = RollupConfig {
-            channel_timeout: 100,
-            hardforks: HardForkConfig { granite_time: Some(10), ..Default::default() },
-            ..Default::default()
-        };
-        assert_eq!(config.channel_timeout(0), 100);
-        assert_eq!(config.channel_timeout(10), GRANITE_CHANNEL_TIMEOUT);
-        config.hardforks.granite_time = None;
-        assert_eq!(config.channel_timeout(10), 100);
-    }
-
-    #[test]
-    fn test_max_sequencer_drift() {
-        let mut config = RollupConfig { max_sequencer_drift: 100, ..Default::default() };
-        assert_eq!(config.max_sequencer_drift(0), 100);
-        config.hardforks.fjord_time = Some(10);
-        assert_eq!(config.max_sequencer_drift(0), 100);
-        assert_eq!(config.max_sequencer_drift(10), FJORD_MAX_SEQUENCER_DRIFT);
-    }
-
-    #[test]
-    #[cfg(feature = "serde")]
-    fn test_deserialize_reference_rollup_config() {
-        use crate::{OP_MAINNET_BASE_FEE_CONFIG, SystemConfig};
-
-        let raw: &str = r#"
-        {
-          "genesis": {
-            "l1": {
-              "hash": "0x481724ee99b1f4cb71d826e2ec5a37265f460e9b112315665c977f4050b0af54",
-              "number": 10
-            },
-            "l2": {
-              "hash": "0x88aedfbf7dea6bfa2c4ff315784ad1a7f145d8f650969359c003bbed68c87631",
-              "number": 0
-            },
-            "l2_time": 1725557164,
-            "system_config": {
-              "batcherAddr": "0xc81f87a644b41e49b3221f41251f15c6cb00ce03",
-              "overhead": "0x0000000000000000000000000000000000000000000000000000000000000000",
-              "scalar": "0x00000000000000000000000000000000000000000000000000000000000f4240",
-              "gasLimit": 30000000
-            }
-          },
-          "block_time": 2,
-          "max_sequencer_drift": 600,
-          "seq_window_size": 3600,
-          "channel_timeout": 300,
-          "l1_chain_id": 3151908,
-          "l2_chain_id": 1337,
-          "regolith_time": 0,
-          "canyon_time": 0,
-          "delta_time": 0,
-          "ecotone_time": 0,
-          "fjord_time": 0,
-          "batch_inbox_address": "0xff00000000000000000000000000000000042069",
-          "deposit_contract_address": "0x08073dc48dde578137b8af042bcbc1c2491f1eb2",
-          "l1_system_config_address": "0x94ee52a9d8edd72a85dea7fae3ba6d75e4bf1710",
-          "protocol_versions_address": "0x0000000000000000000000000000000000000000",
-          "chain_op_config": {
-            "eip1559Elasticity": 6,
-            "eip1559Denominator": 50,
-            "eip1559DenominatorCanyon": 250
-            },
-          "alt_da": null
-        }
-        "#;
-
-        let expected = RollupConfig {
-            genesis: ChainGenesis {
-                l1: BlockNumHash {
-                    hash: b256!("481724ee99b1f4cb71d826e2ec5a37265f460e9b112315665c977f4050b0af54"),
-                    number: 10,
-                },
-                l2: BlockNumHash {
-                    hash: b256!("88aedfbf7dea6bfa2c4ff315784ad1a7f145d8f650969359c003bbed68c87631"),
-                    number: 0,
-                },
-                l2_time: 1725557164,
-                system_config: Some(SystemConfig {
-                    batcher_address: address!("c81f87a644b41e49b3221f41251f15c6cb00ce03"),
-                    overhead: U256::ZERO,
-                    scalar: U256::from(0xf4240),
-                    gas_limit: 30_000_000,
-                    base_fee_scalar: None,
-                    blob_base_fee_scalar: None,
-                    eip1559_denominator: None,
-                    eip1559_elasticity: None,
-                    operator_fee_scalar: None,
-                    operator_fee_constant: None,
-                    min_base_fee: None,
-                }),
-            },
-            block_time: 2,
-            max_sequencer_drift: 600,
-            seq_window_size: 3600,
-            channel_timeout: 300,
-            granite_channel_timeout: GRANITE_CHANNEL_TIMEOUT,
-            l1_chain_id: 3151908,
-            l2_chain_id: Chain::from_id(1337),
-            hardforks: HardForkConfig {
-                regolith_time: Some(0),
-                canyon_time: Some(0),
-                delta_time: Some(0),
-                ecotone_time: Some(0),
-                fjord_time: Some(0),
-                ..Default::default()
-            },
-            batch_inbox_address: address!("ff00000000000000000000000000000000042069"),
-            deposit_contract_address: address!("08073dc48dde578137b8af042bcbc1c2491f1eb2"),
-            l1_system_config_address: address!("94ee52a9d8edd72a85dea7fae3ba6d75e4bf1710"),
-            protocol_versions_address: Address::ZERO,
-            superchain_config_address: None,
-            blobs_enabled_l1_timestamp: None,
-            da_challenge_address: None,
-            interop_message_expiry_window: DEFAULT_INTEROP_MESSAGE_EXPIRY_WINDOW,
-            chain_op_config: OP_MAINNET_BASE_FEE_CONFIG,
-            alt_da_config: None,
-        };
-
-        let deserialized: RollupConfig = serde_json::from_str(raw).unwrap();
-        assert_eq!(deserialized, expected);
-    }
-
-    #[test]
-    fn test_rollup_config_unknown_field() {
-        let raw: &str = r#"
-=======
     fn test_deserialize_reference_rollup_config() {
         let ser_cfg = r#"
->>>>>>> 2938087b
         {
         "genesis": {
             "l1": {
