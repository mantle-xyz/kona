//! Test utilities for the executor.

use crate::{StatelessL2Builder, TrieDBProvider};
use alloy_consensus::Header;
use alloy_op_evm::OpEvmFactory;
use alloy_primitives::{B256, Bytes, Sealable};
use alloy_provider::{Provider, RootProvider, network::primitives::BlockTransactions};
use alloy_rlp::Decodable;
use alloy_rpc_client::RpcClient;
use alloy_rpc_types_engine::PayloadAttributes;
use alloy_transport_http::{Client, Http};
use kona_genesis::RollupConfig;
use kona_mpt::{NoopTrieHinter, TrieNode, TrieProvider};
use op_alloy_rpc_types_engine::OpPayloadAttributes;
use rocksdb::{DB, Options};
use serde::{Deserialize, Serialize};
use std::{path::PathBuf, sync::Arc};
use tokio::{fs, runtime::Handle, sync::Mutex};
use tracing::{info, warn};

/// Executes a [ExecutorTestFixture] stored at the passed `fixture_path` and asserts that the
/// produced block hash matches the expected block hash.
pub async fn run_test_fixture(fixture_path: PathBuf) {
    // First, untar the fixture.
    let fixture_dir = tempfile::tempdir().expect("Failed to create temporary directory");
    tokio::process::Command::new("tar")
        .arg("-xvf")
        .arg(fixture_path.as_path())
        .arg("-C")
        .arg(fixture_dir.path())
        .arg("--strip-components=1")
        .output()
        .await
        .expect("Failed to untar fixture");

    let mut options = Options::default();
    options.set_compression_type(rocksdb::DBCompressionType::Snappy);
    options.create_if_missing(true);
    let kv_store = DB::open(&options, fixture_dir.path().join("kv"))
        .unwrap_or_else(|e| panic!("Failed to open database at {fixture_dir:?}: {e}"));
    let provider = DiskTrieNodeProvider::new(kv_store);
    let fixture: ExecutorTestFixture =
        serde_json::from_slice(&fs::read(fixture_dir.path().join("fixture.json")).await.unwrap())
            .expect("Failed to deserialize fixture");

    let mut executor = StatelessL2Builder::new(
        &fixture.rollup_config,
        OpEvmFactory::default(),
        provider,
        NoopTrieHinter,
        fixture.parent_header.seal_slow(),
    );

    let outcome = executor.build_block(fixture.executing_payload).unwrap();

    assert_eq!(
        outcome.header.hash(),
        fixture.expected_block_hash,
        "Produced header does not match the expected header"
    );
}

/// The test fixture format for the [`StatelessL2Builder`].
#[derive(Debug, Serialize, Deserialize)]
pub struct ExecutorTestFixture {
    /// The rollup configuration for the executing chain.
    pub rollup_config: RollupConfig,
    /// The parent block header.
    pub parent_header: Header,
    /// The executing payload attributes.
    pub executing_payload: OpPayloadAttributes,
    /// The expected block hash
    pub expected_block_hash: B256,
}

/// A test fixture creator for the [`StatelessL2Builder`].
#[derive(Debug)]
pub struct ExecutorTestFixtureCreator {
    /// The RPC provider for the L2 execution layer.
    pub provider: RootProvider,
    /// The block number to create the test fixture for.
    pub block_number: u64,
    /// The key value store for the test fixture.
    pub kv_store: Arc<Mutex<rocksdb::DB>>,
    /// The data directory for the test fixture.
    pub data_dir: PathBuf,
}

impl ExecutorTestFixtureCreator {
    /// Creates a new [`ExecutorTestFixtureCreator`] with the given parameters.
    pub fn new(provider_url: &str, block_number: u64, base_fixture_directory: PathBuf) -> Self {
        let base = base_fixture_directory.join(format!("block-{block_number}"));

        let url = provider_url.parse().expect("Invalid provider URL");
        let http = Http::<Client>::new(url);
        let provider = RootProvider::new(RpcClient::new(http, false));

        let mut options = Options::default();
        options.set_compression_type(rocksdb::DBCompressionType::Snappy);
        options.create_if_missing(true);
        let db = DB::open(&options, base.join("kv").as_path())
            .unwrap_or_else(|e| panic!("Failed to open database at {base:?}: {e}"));

        Self { provider, block_number, kv_store: Arc::new(Mutex::new(db)), data_dir: base }
    }
}

fn mock_rollup_config() -> RollupConfig {
    let mut rollup_config = RollupConfig { l2_chain_id: 561113, ..Default::default() };
    rollup_config.mantle_skadi_time = Some(0);
    rollup_config
}

impl ExecutorTestFixtureCreator {
    /// Create a static test fixture with the configuration provided.
    pub async fn create_static_fixture(self) -> Result<bool, TestTrieNodeProviderError> {
        // let chain_id = self.provider.get_chain_id().await.expect("Failed to get chain ID");
        let rollup_config = mock_rollup_config();

        let executing_block = match self
            .provider
            .get_block_by_number(self.block_number.into())
            .await
        {
            Ok(Some(block)) => block,
            Ok(None) => {
                warn!(
                    target: "kona_executor::test_utils",
                    block_number = self.block_number,
                    "Block not found"
                );
                return Err(TestTrieNodeProviderError::PreimageNotFound);
            }
            Err(e) => {
                warn!(
                    target: "kona_executor::test_utils",
                    block_number = self.block_number,
                    error = ?e,
                    "Failed to get executing block"
                );
                return Err(TestTrieNodeProviderError::PreimageNotFound);
            }
        };
        
        let parent_block = match self
            .provider
            .get_block_by_number((self.block_number - 1).into())
            .await
        {
            Ok(Some(block)) => block,
            Ok(None) => {
                warn!(
                    target: "kona_executor::test_utils",
                    block_number = self.block_number - 1,
                    "Parent block not found"
                );
                return Err(TestTrieNodeProviderError::PreimageNotFound);
            }
            Err(e) => {
                warn!(
                    target: "kona_executor::test_utils",
                    block_number = self.block_number - 1,
                    error = ?e,
                    "Failed to get parent block"
                );
                return Err(TestTrieNodeProviderError::PreimageNotFound);
            }
        };
        
        let executing_header = executing_block.header;
        let parent_header = parent_block.header.inner.seal_slow();

        let encoded_executing_transactions = match executing_block.transactions {
            BlockTransactions::Hashes(transactions) => {
                let mut encoded_transactions = Vec::with_capacity(transactions.len());
                info!(
                    target: "kona_executor::test_utils",
                    tx_count = transactions.len(),
                    "Processing transactions"
                );
                
                for (i, tx_hash) in transactions.iter().enumerate() {
                    match self
                        .provider
                        .client()
                        .request::<&[B256; 1], Bytes>("debug_getRawTransaction", &[*tx_hash])
                        .await
                    {
                        Ok(tx) => {
                            encoded_transactions.push(tx);
                        }
                        Err(e) => {
                            warn!(
                                target: "kona_executor::test_utils",
                                tx_index = i,
                                tx_hash = ?tx_hash,
                                error = ?e,
                                "Failed to get raw transaction"
                            );
                            return Err(TestTrieNodeProviderError::PreimageNotFound);
                        }
                    }
                }
                encoded_transactions
            }
            _ => {
                warn!(
                    target: "kona_executor::test_utils",
                    "Only BlockTransactions::Hashes are supported"
                );
                panic!("Only BlockTransactions::Hashes are supported.");
            }
        };

        let payload_attrs = OpPayloadAttributes {
            payload_attributes: PayloadAttributes {
                timestamp: executing_header.timestamp,
                parent_beacon_block_root: executing_header.parent_beacon_block_root,
                prev_randao: executing_header.mix_hash,
                withdrawals: Default::default(),
                suggested_fee_recipient: executing_header.beneficiary,
            },
            gas_limit: Some(executing_header.gas_limit),
            transactions: Some(encoded_executing_transactions),
<<<<<<< HEAD
            no_tx_pool: None,
            eip_1559_params: rollup_config.is_holocene_active(executing_header.timestamp).then(
                || {
                    executing_header.extra_data[1..9]
                        .try_into()
                        .expect("Invalid header format for Holocene")
                },
            ),
            min_base_fee: rollup_config.is_jovian_active(executing_header.timestamp).then(|| {
                // The min base fee is the bytes 9-17 of the extra data.
                executing_header.extra_data[9..17]
                    .try_into()
                    .map(u64::from_be_bytes)
                    .expect("Invalid header format for Jovian")
            }),
=======
            no_tx_pool: Some(true),
            eip_1559_params: None,
>>>>>>> 2938087b
        };

        info!(
            target: "kona_executor::test_utils",
            "Creating executor and building block"
        );

        let mut executor = StatelessL2Builder::new(
            &rollup_config,
            OpEvmFactory::default(),
            self,
            NoopTrieHinter,
            parent_header,
        );
        
        let outcome = match executor.build_block(payload_attrs) {
            Ok(outcome) => outcome,
            Err(e) => {
                warn!(
                    target: "kona_executor::test_utils",
                    error = ?e,
                    "Block execution failed"
                );
                return Err(TestTrieNodeProviderError::ExecutionFailed);
            }
        };

        let success = *outcome.header.inner() == executing_header.inner;
        info!(
            target: "kona_executor::test_utils",
            executing = ?executing_header.inner,
            result = ?outcome.header.inner(),
            success = success,
            "Block execution completed"
        );
        Ok(success)
    }
}

impl TrieProvider for ExecutorTestFixtureCreator {
    type Error = TestTrieNodeProviderError;

    fn trie_node_by_hash(&self, key: B256) -> Result<TrieNode, Self::Error> {
        // Fetch the preimage from the L2 chain provider.
        let preimage: Bytes = tokio::task::block_in_place(move || {
            Handle::current().block_on(async {
                let preimage_result: Result<Bytes, _> = self
                    .provider
                    .client()
                    .request("debug_dbGet", &[key])
                    .await;
                
                let preimage = match preimage_result {
                    Ok(data) => data,
                    Err(e) => {
                        warn!(
                            target: "kona_executor::test_utils",
                            key = ?key,
                            error = ?e,
                            "Failed to get trie node preimage from debug_dbGet"
                        );
                        return Err(TestTrieNodeProviderError::PreimageNotFound);
                    }
                };

                // Store the preimage in the KV store for caching
                if let Err(e) = self.kv_store.lock().await.put(key, preimage.clone()) {
                    warn!(
                        target: "kona_executor::test_utils",
                        key = ?key,
                        error = ?e,
                        "Failed to store preimage in KV store"
                    );
                    return Err(TestTrieNodeProviderError::KVStore);
                }

                Ok(preimage)
            })
        })?;

        // Decode the preimage into a trie node.
        TrieNode::decode(&mut preimage.as_ref()).map_err(|e| {
            warn!(
                target: "kona_executor::test_utils",
                key = ?key,
                error = ?e,
                "Failed to decode trie node from preimage"
            );
            TestTrieNodeProviderError::Rlp(e)
        })
    }
}

impl TrieDBProvider for ExecutorTestFixtureCreator {
    fn bytecode_by_hash(&self, hash: B256) -> Result<Bytes, Self::Error> {
        // geth hashdb scheme code hash key prefix
        const CODE_PREFIX: u8 = b'c';

        // Fetch the preimage from the L2 chain provider.
        let preimage: Bytes = tokio::task::block_in_place(move || {
            Handle::current().block_on(async {
                // Attempt to fetch the code from the L2 chain provider.
                let code_hash = [&[CODE_PREFIX], hash.as_slice()].concat();
                let code_result = self
                    .provider
                    .client()
                    .request::<&[Bytes; 1], Bytes>("debug_dbGet", &[code_hash.into()])
                    .await;

                // Check if the first attempt to fetch the code failed. If it did, try fetching the
                // code hash preimage without the geth hashdb scheme prefix.
                let code = match code_result {
                    Ok(code) => code,
                    Err(e) => {
                        warn!(
                            target: "kona_executor::test_utils",
                            hash = ?hash,
                            error = ?e,
                            "Failed to get bytecode with prefix, trying without prefix"
                        );
                        
                        match self
                            .provider
                            .client()
                            .request::<&[B256; 1], Bytes>("debug_dbGet", &[hash])
                            .await
                        {
                            Ok(code) => code,
                            Err(e2) => {
                                warn!(
                                    target: "kona_executor::test_utils",
                                    hash = ?hash,
                                    error = ?e2,
                                    "Failed to get bytecode without prefix"
                                );
                                return Err(TestTrieNodeProviderError::PreimageNotFound);
                            }
                        }
                    }
                };

                // Store the bytecode in the KV store for caching
                if let Err(e) = self.kv_store.lock().await.put(hash, code.clone()) {
                    warn!(
                        target: "kona_executor::test_utils",
                        hash = ?hash,
                        error = ?e,
                        "Failed to store bytecode in KV store"
                    );
                    return Err(TestTrieNodeProviderError::KVStore);
                }

                Ok(code)
            })
        })?;

        Ok(preimage)
    }

    fn header_by_hash(&self, hash: B256) -> Result<Header, Self::Error> {
        let encoded_header: Bytes = tokio::task::block_in_place(move || {
            Handle::current().block_on(async {
                let header_result: Result<Bytes, _> = self
                    .provider
                    .client()
                    .request("debug_getRawHeader", &[hash])
                    .await;
                
                let preimage = match header_result {
                    Ok(data) => data,
                    Err(e) => {
                        warn!(
                            target: "kona_executor::test_utils",
                            hash = ?hash,
                            error = ?e,
                            "Failed to get header preimage from debug_getRawHeader"
                        );
                        return Err(TestTrieNodeProviderError::PreimageNotFound);
                    }
                };

                // Store the header in the KV store for caching
                if let Err(e) = self.kv_store.lock().await.put(hash, preimage.clone()) {
                    warn!(
                        target: "kona_executor::test_utils",
                        hash = ?hash,
                        error = ?e,
                        "Failed to store header in KV store"
                    );
                    return Err(TestTrieNodeProviderError::KVStore);
                }

                Ok(preimage)
            })
        })?;

        // Decode the Header.
        Header::decode(&mut encoded_header.as_ref()).map_err(|e| {
            warn!(
                target: "kona_executor::test_utils",
                hash = ?hash,
                error = ?e,
                "Failed to decode header from preimage"
            );
            TestTrieNodeProviderError::Rlp(e)
        })
    }
}

/// A simple [`TrieDBProvider`] that reads data from a disk-based key-value store.
#[derive(Debug)]
pub struct DiskTrieNodeProvider {
    kv_store: DB,
}

impl DiskTrieNodeProvider {
    /// Creates a new [`DiskTrieNodeProvider`] with the given [`rocksdb`] K/V store.
    pub const fn new(kv_store: DB) -> Self {
        Self { kv_store }
    }
}

impl TrieProvider for DiskTrieNodeProvider {
    type Error = TestTrieNodeProviderError;

    fn trie_node_by_hash(&self, key: B256) -> Result<TrieNode, Self::Error> {
        TrieNode::decode(
            &mut self
                .kv_store
                .get(key)
                .map_err(|_| TestTrieNodeProviderError::PreimageNotFound)?
                .ok_or(TestTrieNodeProviderError::PreimageNotFound)?
                .as_slice(),
        )
        .map_err(TestTrieNodeProviderError::Rlp)
    }
}

impl TrieDBProvider for DiskTrieNodeProvider {
    fn bytecode_by_hash(&self, code_hash: B256) -> Result<Bytes, Self::Error> {
        self.kv_store
            .get(code_hash)
            .map_err(|_| TestTrieNodeProviderError::PreimageNotFound)?
            .map(Bytes::from)
            .ok_or(TestTrieNodeProviderError::PreimageNotFound)
    }

    fn header_by_hash(&self, hash: B256) -> Result<Header, Self::Error> {
        Header::decode(
            &mut self
                .kv_store
                .get(hash)
                .map_err(|_| TestTrieNodeProviderError::PreimageNotFound)?
                .ok_or(TestTrieNodeProviderError::PreimageNotFound)?
                .as_slice(),
        )
        .map_err(TestTrieNodeProviderError::Rlp)
    }
}

/// An error type for the [`DiskTrieNodeProvider`] and [`ExecutorTestFixtureCreator`].
#[derive(Debug, thiserror::Error)]
pub enum TestTrieNodeProviderError {
    /// The preimage was not found in the key-value store.
    #[error("Preimage not found")]
    PreimageNotFound,
    /// Failed to decode the RLP-encoded data.
    #[error("Failed to decode RLP: {0}")]
    Rlp(alloy_rlp::Error),
    /// Failed to write back to the key-value store.
    #[error("Failed to write back to key value store")]
    KVStore,
    /// Failed to execute the block
    #[error("Failed to execute the block")]
    ExecutionFailed,
}<|MERGE_RESOLUTION|>--- conflicted
+++ resolved
@@ -222,26 +222,9 @@
             },
             gas_limit: Some(executing_header.gas_limit),
             transactions: Some(encoded_executing_transactions),
-<<<<<<< HEAD
-            no_tx_pool: None,
-            eip_1559_params: rollup_config.is_holocene_active(executing_header.timestamp).then(
-                || {
-                    executing_header.extra_data[1..9]
-                        .try_into()
-                        .expect("Invalid header format for Holocene")
-                },
-            ),
-            min_base_fee: rollup_config.is_jovian_active(executing_header.timestamp).then(|| {
-                // The min base fee is the bytes 9-17 of the extra data.
-                executing_header.extra_data[9..17]
-                    .try_into()
-                    .map(u64::from_be_bytes)
-                    .expect("Invalid header format for Jovian")
-            }),
-=======
             no_tx_pool: Some(true),
             eip_1559_params: None,
->>>>>>> 2938087b
+            min_base_fee: None,
         };
 
         info!(
