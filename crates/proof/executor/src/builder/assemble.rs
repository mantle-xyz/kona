//! [Header] assembly logic for the [StatelessL2Builder].

use super::StatelessL2Builder;
use crate::{ExecutorError, ExecutorResult, TrieDBError, TrieDBProvider};
use alloc::vec::Vec;
use alloy_consensus::{EMPTY_OMMER_ROOT_HASH, EMPTY_ROOT_HASH, Header, Sealed};
use alloy_eips::Encodable2718;
use alloy_evm::{EvmFactory, block::BlockExecutionResult};
use alloy_primitives::{B256, Sealable, U256, logs_bloom};
use kona_genesis::RollupConfig;
use kona_mpt::{TrieHinter, ordered_trie_with_encoder};
use kona_protocol::{OutputRoot, Predeploys};
use op_alloy_consensus::OpReceiptEnvelope;
use op_alloy_rpc_types_engine::OpPayloadAttributes;
use revm::{context::BlockEnv, database::BundleState};

impl<P, H, Evm> StatelessL2Builder<'_, P, H, Evm>
where
    P: TrieDBProvider,
    H: TrieHinter,
    Evm: EvmFactory,
{
    /// Seals the block executed from the given [OpPayloadAttributes] and [BlockEnv], returning the
    /// computed [Header].
    pub(crate) fn seal_block(
        &mut self,
        attrs: &OpPayloadAttributes,
        parent_hash: B256,
        block_env: &BlockEnv,
        ex_result: &BlockExecutionResult<OpReceiptEnvelope>,
        bundle: BundleState,
    ) -> ExecutorResult<Sealed<Header>> {
        let timestamp = block_env.timestamp.saturating_to::<u64>();

        // Compute the roots for the block header.
        let state_root = self.trie_db.state_root(&bundle)?;
        let transactions_root = ordered_trie_with_encoder(
            // SAFETY: The OP Stack protocol will never generate a payload attributes with an empty
            // transactions field. Panicking here is the desired behavior, as it indicates a severe
            // protocol violation.
            attrs.transactions.as_ref().expect("Transactions must be non-empty"),
            |tx, buf| buf.put_slice(tx.as_ref()),
        )
        .root();
        let receipts_root = compute_receipts_root(&ex_result.receipts, self.config, timestamp);
        // let withdrawals_root = if self.config.is_isthmus_active(timestamp) {
        //     Some(self.message_passer_account(block_env.number.saturating_to::<u64>())?)
        // } else if self.config.is_canyon_active(timestamp) {
        //     Some(EMPTY_ROOT_HASH)
        // } else {
        //     None
        // };

        // [Mantle]: hardfork is not implemented yet.
        let withdrawals_root =
            Some(self.message_passer_account(block_env.number.saturating_to::<u64>())?);

        // Compute the logs bloom from the receipts generated during block execution.
        let logs_bloom = logs_bloom(ex_result.receipts.iter().flat_map(|r| r.logs()));

        // Compute Cancun fields, if active.
<<<<<<< HEAD
        let (blob_gas_used, excess_blob_gas) = if self.config.is_jovian_active(timestamp) {
            (Some(ex_result.blob_gas_used), Some(0))
        } else if self.config.is_ecotone_active(timestamp) {
            (Some(0), Some(0))
        } else {
            Default::default()
        };
=======
        // let (blob_gas_used, excess_blob_gas) = if self.config.is_ecotone_active(timestamp) {
        //     (Some(0), Some(0))
        // } else {
        //     Default::default()
        // };

        // [Mantle]: blob is not implemented yet.
        let (blob_gas_used, excess_blob_gas) = (Some(0), Some(0));
>>>>>>> 535110d9

        // At holocene activation, the base fee parameters from the payload are placed
        // into the Header's `extra_data` field.
        //
        // If the payload's `eip_1559_params` are equal to `0`, then the header's `extraData`
        // field is set to the encoded canyon base fee parameters.
        // let encoded_base_fee_params = match self.config {
        //     config if config.is_jovian_active(timestamp) => {
        //         let extra_data = encode_jovian_eip_1559_params(self.config, attrs)?;
        //         Ok(extra_data)
        //     }
        //     config if config.is_holocene_active(timestamp) => {
        //         encode_holocene_eip_1559_params(self.config, attrs)
        //     }
        //     _ => Ok(Default::default()),
        // }?;

        // [Mantle]: requests_hash is always the empty SHA256 hash.
        let requests_hash = Some(EMPTY_ROOT_HASH);

        // Construct the new header.
        let header = Header {
            parent_hash,
            ommers_hash: EMPTY_OMMER_ROOT_HASH,
            beneficiary: attrs.payload_attributes.suggested_fee_recipient,
            state_root,
            transactions_root,
            receipts_root,
            withdrawals_root,
            requests_hash,
            logs_bloom,
            difficulty: U256::ZERO,
            number: block_env.number.saturating_to::<u64>(),
            gas_limit: attrs.gas_limit.ok_or(ExecutorError::MissingGasLimit)?,
            gas_used: ex_result.gas_used,
            timestamp,
            mix_hash: attrs.payload_attributes.prev_randao,
            nonce: Default::default(),
            base_fee_per_gas: Some(block_env.basefee),
            blob_gas_used,
            excess_blob_gas: excess_blob_gas.and_then(|x| x.try_into().ok()),
            parent_beacon_block_root: attrs.payload_attributes.parent_beacon_block_root,
            extra_data: Default::default(),
        }
        .seal_slow();
        Ok(header)
    }

    /// Computes the current output root of the latest executed block, based on the parent header
    /// and the underlying state trie.
    ///
    /// **CONSTRUCTION:**
    /// ```text
    /// output_root = keccak256(version_byte .. payload)
    /// payload = state_root .. withdrawal_storage_root .. latest_block_hash
    /// ```
    pub fn compute_output_root(&mut self) -> ExecutorResult<B256> {
        let parent_number = self.trie_db.parent_block_header().number;

        info!(
            target: "block_builder",
            parent_state_root = ?self.trie_db.parent_block_header().state_root,
            parent_block_number = parent_number,
            "Computing output root",
        );

        let storage_root = self.message_passer_account(parent_number)?;
        let parent_header = self.trie_db.parent_block_header();

        // Construct the raw output and hash it.
        let output_root_hash =
            OutputRoot::from_parts(parent_header.state_root, storage_root, parent_header.seal())
                .hash();

        info!(
            target: "block_builder",
            parent_block_number = parent_number,
            output_root = ?output_root_hash,
            "Computed output root",
        );

        // Hash the output and return
        Ok(output_root_hash)
    }

    /// Fetches the L2 to L1 message passer account from the cache or underlying trie.
    fn message_passer_account(&mut self, block_number: u64) -> Result<B256, TrieDBError> {
        match self.trie_db.storage_roots().get(&Predeploys::L2_TO_L1_MESSAGE_PASSER) {
            Some(storage_root) => Ok(storage_root.blind()),
            None => Ok(self
                .trie_db
                .get_trie_account(&Predeploys::L2_TO_L1_MESSAGE_PASSER, block_number)?
                .ok_or(TrieDBError::MissingAccountInfo)?
                .storage_root),
        }
    }
}

/// Computes the receipts root from the given set of receipts.
pub fn compute_receipts_root(
    receipts: &[OpReceiptEnvelope],
    config: &RollupConfig,
    timestamp: u64,
) -> B256 {
    // There is a minor bug in op-geth and op-erigon where in the Regolith hardfork,
    // the receipt root calculation does not include the deposit nonce in the
    // receipt encoding. In the Regolith hardfork, we must strip the deposit nonce
    // from the receipt encoding to match the receipt root calculation.
    if config.is_regolith_active(timestamp) {
        let receipts = receipts
            .iter()
            .cloned()
            .map(|receipt| match receipt {
                OpReceiptEnvelope::Deposit(mut deposit_receipt) => {
                    deposit_receipt.receipt.deposit_nonce = None;
                    OpReceiptEnvelope::Deposit(deposit_receipt)
                }
                _ => receipt,
            })
            .collect::<Vec<_>>();

        ordered_trie_with_encoder(receipts.as_ref(), |receipt, mut buf| {
            receipt.encode_2718(&mut buf)
        })
        .root()
    } else {
        ordered_trie_with_encoder(receipts, |receipt, mut buf| receipt.encode_2718(&mut buf)).root()
    }
}<|MERGE_RESOLUTION|>--- conflicted
+++ resolved
@@ -59,24 +59,16 @@
         let logs_bloom = logs_bloom(ex_result.receipts.iter().flat_map(|r| r.logs()));
 
         // Compute Cancun fields, if active.
-<<<<<<< HEAD
-        let (blob_gas_used, excess_blob_gas) = if self.config.is_jovian_active(timestamp) {
-            (Some(ex_result.blob_gas_used), Some(0))
-        } else if self.config.is_ecotone_active(timestamp) {
-            (Some(0), Some(0))
-        } else {
-            Default::default()
-        };
-=======
-        // let (blob_gas_used, excess_blob_gas) = if self.config.is_ecotone_active(timestamp) {
+        // let (blob_gas_used, excess_blob_gas) = if self.config.is_jovian_active(timestamp) {
+        //     (Some(ex_result.blob_gas_used), Some(0))
+        // } else if self.config.is_ecotone_active(timestamp) {
         //     (Some(0), Some(0))
         // } else {
         //     Default::default()
         // };
-
+        
         // [Mantle]: blob is not implemented yet.
         let (blob_gas_used, excess_blob_gas) = (Some(0), Some(0));
->>>>>>> 535110d9
 
         // At holocene activation, the base fee parameters from the payload are placed
         // into the Header's `extra_data` field.
