//! Stateless OP Stack L2 block builder implementation.
//!
//! The [StatelessL2Builder] provides a complete block building and execution engine
//! for OP Stack L2 chains that operates in a stateless manner, pulling required state
//! data from a [TrieDB] during execution rather than maintaining full state.

use crate::{ExecutorError, ExecutorResult, TrieDB, TrieDBError, TrieDBProvider};
use alloc::{string::ToString, vec::Vec};
use alloy_consensus::{Header, Sealed, crypto::RecoveryError};
use alloy_evm::{
    EvmFactory, FromRecoveredTx, FromTxWithEncoded,
    block::{BlockExecutionResult, BlockExecutor, BlockExecutorFactory},
};
<<<<<<< HEAD
use alloy_op_evm::{
    OpBlockExecutionCtx, OpBlockExecutorFactory,
    block::{OpAlloyReceiptBuilder, OpTxEnv},
};
=======
use alloy_op_evm::{OpBlockExecutionCtx, OpBlockExecutorFactory, block::OpAlloyReceiptBuilder};
use alloy_eips::eip1559::BaseFeeParams;
>>>>>>> 535110d9
use core::fmt::Debug;
use kona_genesis::RollupConfig;
use kona_mpt::TrieHinter;
use op_alloy_consensus::{OpReceiptEnvelope, OpTxEnvelope};
use op_alloy_rpc_types_engine::OpPayloadAttributes;
use op_revm::OpSpecId;
use revm::{
    context::BlockEnv,
    database::{State, states::bundle_state::BundleRetention},
};

/// Stateless OP Stack L2 block builder that derives state from trie proofs during execution.
///
/// The [`StatelessL2Builder`] is a specialized block execution engine designed for fault proof
/// systems and stateless verification. Instead of maintaining full L2 state, it dynamically
/// retrieves required state data from a [`TrieDB`] backed by Merkle proofs and witnesses.
///
/// # Architecture
///
/// The builder operates in a stateless manner by:
/// 1. **Trie Database**: Uses [`TrieDB`] to access state via Merkle proofs
/// 2. **EVM Factory**: Creates execution environments with proof-backed state
/// 3. **Block Executor**: Executes transactions using witness-provided state
/// 4. **Receipt Generation**: Produces execution receipts and state commitments
///
/// # Stateless Execution Model
///
/// Traditional execution engines maintain full state databases, but the stateless model:
/// - Receives state witnesses containing only required data
/// - Verifies state access against Merkle proofs
/// - Executes transactions without persistent state storage
/// - Produces verifiable execution results and state commitments
///
/// # Use Cases
///
/// ## Fault Proof Systems
/// - Enables dispute resolution without full state replication
/// - Provides verifiable execution results for challenge games
/// - Supports optimistic rollup fraud proof generation
///
/// ## Stateless Verification
/// - Allows third parties to verify L2 blocks without full state
/// - Enables light clients to validate L2 execution
/// - Supports decentralized verification networks
///
/// # Performance Characteristics
///
/// - **Memory**: Lower memory usage than stateful execution (no full state)
/// - **I/O**: Higher I/O for proof verification and witness access
/// - **CPU**: Additional overhead for cryptographic proof verification
/// - **Determinism**: Guaranteed deterministic execution results
///
/// # Type Parameters
///
/// * `P` - Trie database provider implementing [`TrieDBProvider`]
/// * `H` - Trie hinter implementing [`TrieHinter`] for state access optimization
/// * `Evm` - EVM factory implementing [`EvmFactory`] for execution environment creation
#[derive(Debug)]
pub struct StatelessL2Builder<'a, P, H, Evm>
where
    P: TrieDBProvider,
    H: TrieHinter,
    Evm: EvmFactory,
{
    /// The rollup configuration containing chain parameters and activation heights.
    ///
    /// Provides access to network-specific parameters including gas limits,
    /// hard fork activation heights, and system addresses needed for proper
    /// L2 block execution and validation.
    pub(crate) config: &'a RollupConfig,
    /// The trie database providing stateless access to L2 state via Merkle proofs.
    ///
    /// The [`TrieDB`] serves as the primary interface for state access during
    /// execution, resolving account and storage queries using witness data
    /// and cryptographic proofs rather than a traditional state database.
    pub(crate) trie_db: TrieDB<P, H>,
    /// The block executor factory for creating OP Stack execution environments.
    ///
    /// This factory creates specialized OP Stack execution environments that
    /// understand OP-specific transaction types, system calls, and state
    /// management required for proper L2 block execution.
    pub(crate) factory: OpBlockExecutorFactory<OpAlloyReceiptBuilder, RollupConfig, Evm>,
}

impl<'a, P, H, Evm> StatelessL2Builder<'a, P, H, Evm>
where
    P: TrieDBProvider + Debug,
    H: TrieHinter + Debug,
    Evm: EvmFactory<Spec = OpSpecId, BlockEnv = BlockEnv> + 'static,
    <Evm as EvmFactory>::Tx:
        FromTxWithEncoded<OpTxEnvelope> + FromRecoveredTx<OpTxEnvelope> + OpTxEnv,
{
    /// Creates a new stateless L2 block builder instance.
    ///
    /// Initializes the builder with the necessary components for stateless block execution
    /// including the trie database, execution factory, and rollup configuration.
    ///
    /// # Arguments
    /// * `config` - Rollup configuration with chain parameters and activation heights
    /// * `evm_factory` - EVM factory for creating execution environments
    /// * `provider` - Trie database provider for state access
    /// * `hinter` - Trie hinter for optimizing state access patterns
    /// * `parent_header` - Sealed header of the parent block to build upon
    ///
    /// # Returns
    /// A new [`StatelessL2Builder`] ready for block building operations
    ///
    /// # Usage
    /// ```rust,ignore
    /// let builder = StatelessL2Builder::new(
    ///     &rollup_config,
    ///     evm_factory,
    ///     trie_provider,
    ///     trie_hinter,
    ///     parent_header,
    /// );
    /// ```
    pub fn new(
        config: &'a RollupConfig,
        evm_factory: Evm,
        provider: P,
        hinter: H,
        parent_header: Sealed<Header>,
    ) -> Self {
        let trie_db = TrieDB::new(parent_header, provider, hinter);
        let factory = OpBlockExecutorFactory::new(
            OpAlloyReceiptBuilder::default(),
            config.clone(),
            evm_factory,
        );
        Self { config, trie_db, factory }
    }

    /// Builds and executes a new L2 block using the provided payload attributes.
    ///
    /// This method performs the complete block building and execution process in a stateless
    /// manner, dynamically retrieving required state data via the trie database and producing
    /// a fully executed block with receipts and state commitments.
    ///
    /// # Arguments
    /// * `attrs` - Payload attributes containing transactions and block metadata
    ///
    /// # Returns
    /// * `Ok(BlockBuildingOutcome)` - Successfully built and executed block with receipts
    /// * `Err(ExecutorError)` - Block building or execution failure
    ///
    /// # Errors
    /// This method can fail due to various conditions:
    ///
    /// ## Input Validation Errors
    /// - [`ExecutorError::MissingGasLimit`]: Gas limit not provided in attributes
    /// - [`ExecutorError::MissingTransactions`]: Transaction list not provided
    /// - [`ExecutorError::MissingEIP1559Params`]: Required fee parameters missing (post-Holocene)
    /// - [`ExecutorError::MissingParentBeaconBlockRoot`]: Beacon root missing (post-Dencun)
    ///
    /// ## Execution Errors
    /// - [`ExecutorError::BlockGasLimitExceeded`]: Cumulative gas exceeds block limit
    /// - [`ExecutorError::UnsupportedTransactionType`]: Unknown transaction type encountered
    /// - [`ExecutorError::ExecutionError`]: EVM-level execution failures
    ///
    /// ## State Access Errors
    /// - [`ExecutorError::TrieDBError`]: State tree access or proof verification failures
    /// - Missing account data in witness
    /// - Invalid Merkle proofs
    ///
    /// ## Data Integrity Errors
    /// - [`ExecutorError::Recovery`]: Transaction signature recovery failures
    /// - [`ExecutorError::RLPError`]: Data encoding/decoding errors
    ///
    /// # Block Building Process
    ///
    /// The block building process follows these steps:
    ///
    /// 1. **Environment Setup**: Configure EVM environment with proper gas settings
    /// 2. **Witness Hinting**: Send payload witness hints to optimize state access
    /// 3. **Transaction Execution**: Execute each transaction in order with state updates
    /// 4. **Receipt Generation**: Generate execution receipts for all transactions
    /// 5. **State Commitment**: Compute final state roots and output commitments
    /// 6. **Block Assembly**: Assemble complete block with header and execution results
    ///
    /// # Stateless Execution Details
    ///
    /// Unlike traditional execution engines, this builder:
    /// - Resolves state access via Merkle proofs instead of database lookups
    /// - Validates all state access against cryptographic witnesses
    /// - Produces deterministic results independent of execution environment
    /// - Enables verification without full state replication
    ///
    /// # Performance Considerations
    ///
    /// - State access latency depends on proof verification overhead
    /// - Memory usage scales with witness size rather than full state
    /// - CPU overhead from cryptographic proof verification
    /// - I/O patterns optimized through trie hinter guidance
    pub fn build_block(
        &mut self,
        attrs: OpPayloadAttributes,
    ) -> ExecutorResult<BlockBuildingOutcome> {
        // Step 1. Set up the execution environment.
        // [Mantle]s: base_fee_params is not used.
        // [Mantle]: min_base_fee is always 0.
        // 
        // let (base_fee_params, min_base_fee) = Self::active_base_fee_params(
        //     self.config,
        //     self.trie_db.parent_block_header(),
        //     attrs.payload_attributes.timestamp,
        // )?;
        let evm_env = self.evm_env(
            self.config.spec_id(attrs.payload_attributes.timestamp),
            self.trie_db.parent_block_header(),
            &attrs,
            &BaseFeeParams::optimism(),
            0,
        )?;
        let block_env = evm_env.block_env().clone();
        let parent_hash = self.trie_db.parent_block_header().seal();

        // Attempt to send a payload witness hint to the host. This hint instructs the host to
        // populate its preimage store with the preimages required to statelessly execute
        // this payload. This feature is experimental, so if the hint fails, we continue
        // without it and fall back on on-demand preimage fetching for execution.
        self.trie_db
            .hinter
            .hint_execution_witness(parent_hash, &attrs)
            .map_err(|e| TrieDBError::Provider(e.to_string()))?;

        info!(
            target: "block_builder",
            block_number = %block_env.number,
            block_timestamp = %block_env.timestamp,
            block_gas_limit = block_env.gas_limit,
            transactions = attrs.transactions.as_ref().map_or(0, |txs| txs.len()),
            "Beginning block building."
        );

        // Step 2. Create the executor, using the trie database.
        let mut state = State::builder()
            .with_database(&mut self.trie_db)
            .with_bundle_update()
            .without_state_clear()
            .build();
        let evm = self.factory.evm_factory().create_evm(&mut state, evm_env);
        let ctx = OpBlockExecutionCtx {
            parent_hash,
            parent_beacon_block_root: attrs.payload_attributes.parent_beacon_block_root,
            // This field is unused for individual block building jobs.
            extra_data: Default::default(),
        };
        let executor = self.factory.create_executor(evm, ctx);

        // Step 3. Execute the block containing the transactions within the payload attributes.
        let transactions = attrs
            .recovered_transactions_with_encoded()
            .collect::<Result<Vec<_>, RecoveryError>>()
            .map_err(ExecutorError::Recovery)?;
        let ex_result = executor.execute_block(transactions.iter())?;

        info!(
            target: "block_builder",
            gas_used = ex_result.gas_used,
            gas_limit = block_env.gas_limit,
            "Finished block building. Beginning sealing job."
        );

        // Step 4. Merge state transitions and seal the block.
        state.merge_transitions(BundleRetention::Reverts);
        let bundle = state.take_bundle();
        let header = self.seal_block(&attrs, parent_hash, &block_env, &ex_result, bundle)?;

        info!(
            target: "block_builder",
            number = header.number,
            hash = ?header.seal(),
            state_root = ?header.state_root,
            transactions_root = ?header.transactions_root,
            receipts_root = ?header.receipts_root,
            "Sealed new block",
        );

        // Update the parent block hash in the state database, preparing for the next block.
        self.trie_db.set_parent_block_header(header.clone());
        Ok((header, ex_result).into())
    }
}

/// The outcome of a block building operation, returning the sealed block [`Header`] and the
/// [`BlockExecutionResult`].
#[derive(Debug, Clone)]
pub struct BlockBuildingOutcome {
    /// The block header.
    pub header: Sealed<Header>,
    /// The block execution result.
    pub execution_result: BlockExecutionResult<OpReceiptEnvelope>,
}

impl From<(Sealed<Header>, BlockExecutionResult<OpReceiptEnvelope>)> for BlockBuildingOutcome {
    fn from(
        (header, execution_result): (Sealed<Header>, BlockExecutionResult<OpReceiptEnvelope>),
    ) -> Self {
        Self { header, execution_result }
    }
}

#[cfg(test)]
mod test {
    use crate::test_utils::run_test_fixture;
    use rstest::rstest;
    use std::path::PathBuf;

    #[rstest]
    #[tokio::test]
    async fn test_statelessly_execute_block(
        #[base_dir = "./testdata"]
        #[files("*.tar.gz")]
        path: PathBuf,
    ) {
        run_test_fixture(path).await;
    }
}<|MERGE_RESOLUTION|>--- conflicted
+++ resolved
@@ -7,19 +7,15 @@
 use crate::{ExecutorError, ExecutorResult, TrieDB, TrieDBError, TrieDBProvider};
 use alloc::{string::ToString, vec::Vec};
 use alloy_consensus::{Header, Sealed, crypto::RecoveryError};
+use alloy_eips::eip1559::BaseFeeParams;
 use alloy_evm::{
     EvmFactory, FromRecoveredTx, FromTxWithEncoded,
     block::{BlockExecutionResult, BlockExecutor, BlockExecutorFactory},
 };
-<<<<<<< HEAD
 use alloy_op_evm::{
     OpBlockExecutionCtx, OpBlockExecutorFactory,
     block::{OpAlloyReceiptBuilder, OpTxEnv},
 };
-=======
-use alloy_op_evm::{OpBlockExecutionCtx, OpBlockExecutorFactory, block::OpAlloyReceiptBuilder};
-use alloy_eips::eip1559::BaseFeeParams;
->>>>>>> 535110d9
 use core::fmt::Debug;
 use kona_genesis::RollupConfig;
 use kona_mpt::TrieHinter;
@@ -221,7 +217,7 @@
         // Step 1. Set up the execution environment.
         // [Mantle]s: base_fee_params is not used.
         // [Mantle]: min_base_fee is always 0.
-        // 
+        //
         // let (base_fee_params, min_base_fee) = Self::active_base_fee_params(
         //     self.config,
         //     self.trie_db.parent_block_header(),
