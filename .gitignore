# MacOS dust
.DS_Store

# Rust target
target/

# Ignore VSCode Configuration
.vscode/

# Monorepo workspace
monorepo/

# Release artifacts
dist/

# vocs node_modules
docs/node_modules

# npm package lock
package-lock.json

# `optimism-package` workspace
optimism-package/

# Environment Variables
.env

# kona-host data-dir
data/

# Ignore jwt hex tokens
jwt.hex

# FPVM artifacts
state.bin.gz
meta.json
out.json

# Prestate artifacts
prestate-artifacts-*
<<<<<<< HEAD

# IDE specific
.idea

# rustc bug report
rustc-ice-*

# logfiles
*.log
=======
crates/proof/executor/testdata/*
>>>>>>> 2938087b
<|MERGE_RESOLUTION|>--- conflicted
+++ resolved
@@ -38,7 +38,6 @@
 
 # Prestate artifacts
 prestate-artifacts-*
-<<<<<<< HEAD
 
 # IDE specific
 .idea
@@ -48,6 +47,6 @@
 
 # logfiles
 *.log
-=======
-crates/proof/executor/testdata/*
->>>>>>> 2938087b
+
+# testdata
+crates/proof/executor/testdata/*